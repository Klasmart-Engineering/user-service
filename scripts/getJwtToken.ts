--- conflicted
+++ resolved
@@ -10,11 +10,7 @@
 async function getAdminUserToken() {
     await createTestConnection()
     // email taken from ADMIN_EMAILS list
-<<<<<<< HEAD
     let user = await User.findOneBy({ email: 'sandy@calmid.com' })
-=======
-    let user = await User.findOne({ email: 'sandy@kidsloop.live' })
->>>>>>> e0dc101c
     if (user == undefined) {
         user = await createUser({ email: 'sandy@kidsloop.live' }).save()
     }
