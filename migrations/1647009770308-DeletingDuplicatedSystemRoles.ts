--- conflicted
+++ resolved
@@ -1,16 +1,4 @@
-<<<<<<< HEAD
-import {
-    EntityManager,
-    Equal,
-    In,
-    MigrationInterface,
-    Not,
-    QueryRunner,
-} from 'typeorm'
-import { OrganizationMembership } from '../src/entities/organizationMembership'
-=======
 import { In, MigrationInterface, Not, QueryRunner } from 'typeorm'
->>>>>>> 5cd201ce
 import { Role } from '../src/entities/role'
 import logger from '../src/logging'
 import { organizationAdminRole } from '../src/permissions/organizationAdmin'
@@ -58,37 +46,6 @@
             return
         }
 
-<<<<<<< HEAD
-        return new Map<string, Role>(
-            (await preloadedRolesToDelete).map((r) => [r[key]!, r])
-        )
-    }
-
-    private async getMembershipsToMigrate(manager: EntityManager) {
-        const orgMemberships = await manager.find(OrganizationMembership, {
-            join: {
-                alias: 'OrgMembership',
-                innerJoin: {
-                    roles: 'OrgMembership.roles',
-                },
-            },
-            where: {
-                roles: Equal({ role_id: In(rolesToDeleteIds) }),
-            },
-        })
-
-        const schoolMemberships = await manager.find(SchoolMembership, {
-            join: {
-                alias: 'SchoolMembership',
-                innerJoin: {
-                    roles: 'SchoolMembership.roles',
-                },
-            },
-            where: {
-                roles: Equal({ role_id: In(rolesToDeleteIds) }),
-            },
-        })
-=======
         const rolesToPersist = await manager.find(Role, {
             where: {
                 role_id: Not(In(rolesToDeleteIds)),
@@ -106,7 +63,6 @@
             )
             return
         }
->>>>>>> 5cd201ce
 
         // first remove any memberships with both the original and dupe roles
         // to avoid violating the unique constraint on the role_id+userId+organizationId/schoolId
