--- conflicted
+++ resolved
@@ -17,20 +17,7 @@
     return school
 }
 
-<<<<<<< HEAD
-export const createMultipleSchools = (
-    length: number,
-    org: Organization = createOrganization()
-): School[] => {
-    const schools: School[] = []
-    for (let x = 0; x < length; x++) {
-        schools.push(createSchool(org))
-    }
-    return schools
-}
-=======
 export const createSchools = (length: number, org?: Organization) =>
     Array(length)
         .fill(undefined)
-        .map(() => createSchool(org))
->>>>>>> 07170355
+        .map(() => createSchool(org))