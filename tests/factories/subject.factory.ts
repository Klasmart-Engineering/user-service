--- conflicted
+++ resolved
@@ -18,7 +18,16 @@
     return subject
 }
 
-<<<<<<< HEAD
+export function createSubjects(
+    length: number,
+    org: Organization = createOrganization(),
+    categories: Category[] = []
+) {
+    return Array(length)
+        .fill(undefined)
+        .map(() => createSubject(org, categories))
+}
+
 function createSystemSubject(categories: Category[] = []) {
     const subject = new Subject()
     subject.name = faker.random.word()
@@ -30,15 +39,4 @@
 export const createSystemSubjects = (length: number, categories?: Category[]) =>
     Array(length)
         .fill(undefined)
-        .map(() => createSystemSubject(categories))
-=======
-export function createSubjects(
-    length: number,
-    org: Organization = createOrganization(),
-    categories: Category[] = []
-) {
-    return Array(length)
-        .fill(undefined)
-        .map(() => createSubject(org, categories))
-}
->>>>>>> 92c8c6ff
+        .map(() => createSystemSubject(categories))