import { Connection } from 'typeorm'
import { expect } from 'chai'

import {
    ApolloServerTestClient,
    createTestClient,
} from '../../utils/createTestClient'
import { createOrganizationAndValidate } from '../../utils/operations/userOps'
import { createTestConnection } from '../../utils/testConnection'
import { createServer } from '../../../src/utils/createServer'
import { createAdminUser } from '../../utils/testEntities'
import { Model } from '../../../src/model'
import { Organization } from '../../../src/entities/organization'
import RoleInitializer from '../../../src/initializers/roles'
<<<<<<< HEAD
import { Role } from '../../../src/entities/role'
=======
import { Permission } from '../../../src/entities/permission'
import { permissionInfo } from '../../../src/permissions/permissionInfo'
>>>>>>> 5eceb405

describe('RolesInitializer', () => {
    let connection: Connection
    let testClient: ApolloServerTestClient

    before(async () => {
        connection = await createTestConnection()
        const server = await createServer(new Model(connection))
        testClient = await createTestClient(server)
    })

    after(async () => {
        await connection?.close()
    })

    it('adds all permissions from permissionInfo.csv', async () => {
        await RoleInitializer.run()

        const filePermissions = await permissionInfo()
        const dbPermissions = await Permission.find()

        expect(dbPermissions.length).to.equal(filePermissions.size)
        expect(
            dbPermissions.map((p) => p.permission_name)
        ).to.have.same.members(Array.from(filePermissions.keys()))
    })

    describe('run', () => {
        const roleInfoFunc = function (role: any) {
            return { role_id: role.role_id, role_name: role.role_name }
        }
        const permissionInfoFunc = function (permission: any) {
            return { permission_name: permission.permission_name }
        }

        context('when updated default permissions exists', () => {
            let organization: Organization

            beforeEach(async () => {
                const user = await createAdminUser(testClient)
                organization = await createOrganizationAndValidate(
                    testClient,
                    user.user_id
                )
            })

            it('does not modify the default roles permissions', async () => {
                const { mutate } = testClient
                const dbRoles = await organization.roles()
                const dbPermissions = []
                expect(dbRoles).not.to.be.empty

                for (const role of dbRoles) {
                    const permissions = (await role.permissions) || []

                    expect(permissions).not.to.be.empty
                    dbPermissions.push(...permissions.map(permissionInfoFunc))
                }

                await RoleInitializer.run()

                organization = await Organization.findOneOrFail(
                    organization.organization_id
                )
                const dbNewRoles = await organization.roles()
                expect(dbNewRoles).not.to.be.empty

                expect(dbRoles.map(roleInfoFunc)).to.deep.equal(
                    dbNewRoles?.map(roleInfoFunc)
                )
                const resetPermissions = []

                for (const role of dbNewRoles) {
                    const permissions = (await role.permissions) || []

                    expect(permissions).not.to.be.empty
                    resetPermissions.push(
                        ...permissions?.map(permissionInfoFunc)
                    )
                }

                expect(dbPermissions).to.deep.members(resetPermissions)
            })
        })

        context('when system roles already exist', () => {
            beforeEach(async () => {
                await RoleInitializer.run()
            })

            it('should not create them again', async () => {
                const rolesBefore = await Role.find()

                // Second initialization, new roles would't be created
                await RoleInitializer.run()
                const rolesAfter = await Role.find()

                expect(rolesAfter).to.have.lengthOf(rolesBefore.length)
                expect(rolesAfter).to.deep.equalInAnyOrder(rolesBefore)
            })
        })
    })
})<|MERGE_RESOLUTION|>--- conflicted
+++ resolved
@@ -12,12 +12,9 @@
 import { Model } from '../../../src/model'
 import { Organization } from '../../../src/entities/organization'
 import RoleInitializer from '../../../src/initializers/roles'
-<<<<<<< HEAD
 import { Role } from '../../../src/entities/role'
-=======
 import { Permission } from '../../../src/entities/permission'
 import { permissionInfo } from '../../../src/permissions/permissionInfo'
->>>>>>> 5eceb405
 
 describe('RolesInitializer', () => {
     let connection: Connection
