--- conflicted
+++ resolved
@@ -1821,23 +1821,6 @@
         }
 
         async function checkClassesAddedToSchools() {
-<<<<<<< HEAD
-            for (const schoolInputs of input) {
-                const { schoolId, classIds } = schoolInputs
-
-                const school = await School.findOneBy({ school_id: schoolId })
-                const dbClasses = await school?.classes
-
-                const dbClassIds = new Set(
-                    dbClasses?.map((val) => val.class_id)
-                )
-                const classIdsSet = new Set(classIds)
-
-                expect(dbClassIds.size).to.equal(classIdsSet.size)
-                dbClassIds.forEach(
-                    (val) => expect(classIdsSet.has(val)).to.be.true
-                )
-=======
             const schoolMap = await getMap.school(
                 input.map((i) => i.schoolId),
                 ['classes']
@@ -1849,7 +1832,6 @@
                     ...new Set(dbClasses?.map((val) => val.class_id)),
                 ]
                 expect(dbClassIds).to.deep.equalInAnyOrder(classIds)
->>>>>>> 5cd201ce
             }
         }
 
