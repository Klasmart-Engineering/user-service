import { expect, use } from 'chai'
import { Connection } from 'typeorm'
import { Model } from '../../src/model'
import { createTestConnection } from '../utils/testConnection'
import { createServer } from '../../src/utils/createServer'
import { AgeRange } from '../../src/entities/ageRange'
import { Grade } from '../../src/entities/grade'
import { User } from '../../src/entities/user'
import { School } from '../../src/entities/school'
import { Category } from '../../src/entities/category'
import { Subcategory } from '../../src/entities/subcategory'
import { Subject } from '../../src/entities/subject'
import { Status } from '../../src/entities/status'
import {
    createOrganizationAndValidate,
    userToPayload,
} from '../utils/operations/userOps'
import { createUserAndValidate, myUsers } from '../utils/operations/modelOps'
import { createAdminUser, createNonAdminUser } from '../utils/testEntities'
import {
    getSchoolMembershipsForOrganizationMembership,
    addRoleToOrganizationMembership,
} from '../utils/operations/organizationMembershipOps'
import {
    addUserToOrganizationAndValidate,
    createOrUpdateAgeRanges,
    createOrUpdateGrades,
    createOrUpdateSubcategories,
    createOrUpdateCategories,
    createOrUpdateSubjects,
    createSchool,
    createClass,
    createRole,
    inviteUser,
    editMembership,
    listAgeRanges,
    listGrades,
    listCategories,
    listSubcategories,
    listSubjects,
    deleteOrganization,
    listPrograms,
    createOrUpdatePrograms,
    updateOrganization,
} from '../utils/operations/organizationOps'
import { grantPermission } from '../utils/operations/roleOps'
import {
    ApolloServerTestClient,
    createTestClient,
} from '../utils/createTestClient'
import { addUserToSchool } from '../utils/operations/schoolOps'
import { SchoolMembership } from '../../src/entities/schoolMembership'
import {
    getAdminAuthToken,
    getNonAdminAuthToken,
    generateToken,
} from '../utils/testConfig'
import { Organization } from '../../src/entities/organization'
import {
    MEMBERSHIP_SHORTCODE_MAXLEN,
    OrganizationMembership,
} from '../../src/entities/organizationMembership'
import { OrganizationOwnership } from '../../src/entities/organizationOwnership'
import { PermissionName } from '../../src/permissions/permissionNames'
import { Role } from '../../src/entities/role'
import { createAgeRange } from '../factories/ageRange.factory'
import { createGrade } from '../factories/grade.factory'
import { createCategory } from '../factories/category.factory'
import { createSubcategory } from '../factories/subcategory.factory'
import { createSubject } from '../factories/subject.factory'
import chaiAsPromised from 'chai-as-promised'
import { isRequiredArgument } from 'graphql'
import { Program } from '../../src/entities/program'
import { createProgram } from '../factories/program.factory'
import { SHORTCODE_DEFAULT_MAXLEN } from '../../src/utils/shortcode'
import RoleInitializer from '../../src/initializers/roles'
import { studentRole } from '../../src/permissions/student'
import { UserPermissions } from '../../src/permissions/userPermissions'

use(chaiAsPromised)

describe('organization', () => {
    let connection: Connection
    let testClient: ApolloServerTestClient
    let user: User
    let originalAdmins: string[]
    let organization: Organization
    let role: Role
    const shortcode_re = /^[A-Z|0-9]+$/
    before(async () => {
        connection = await createTestConnection()
        const server = createServer(new Model(connection))
        testClient = createTestClient(server)
    })

    after(async () => {
        await connection?.close()
    })

    describe('set', async () => {
        let organizationId: string
        const mods = {
            organization_name: 'New Name',
            address1: 'New address 1',
            address2: 'New address 2',
            phone: '010-1111-2222',
            shortCode: 'SC',
        }

        beforeEach(async () => {
            user = await createAdminUser(testClient)
            organization = await createOrganizationAndValidate(
                testClient,
                user.user_id
            )
            organizationId = organization.organization_id
        })

        context('when organization is inactive', () => {
            beforeEach(async () => {
                await deleteOrganization(testClient, organizationId, {
                    authorization: getAdminAuthToken(),
                })
            })

            it('returns null and database entry is not modified', async () => {
                const gqlOrg = await updateOrganization(
                    testClient,
                    organizationId,
                    mods
                )

                expect(gqlOrg).to.be.null
                const dbOrg = await Organization.findOneOrFail(organizationId)
                expect(dbOrg).to.not.include(mods)
            })
        })

        context('when authorized within organization', () => {
            let idOfUserMakingMod: string
            let authTokenOfUserMakingMod: string

            beforeEach(async () => {
                idOfUserMakingMod = (await createNonAdminUser(testClient))
                    .user_id
                authTokenOfUserMakingMod = getNonAdminAuthToken()
                await addUserToOrganizationAndValidate(
                    testClient,
                    idOfUserMakingMod,
                    organizationId,
                    { authorization: getAdminAuthToken() }
                )
                const editOrgRole = await createRole(testClient, organizationId)
                await grantPermission(
                    testClient,
                    editOrgRole.role_id,
                    PermissionName.edit_an_organization_details_5,
                    { authorization: getAdminAuthToken() }
                )
                await addRoleToOrganizationMembership(
                    testClient,
                    idOfUserMakingMod,
                    organization.organization_id,
                    editOrgRole.role_id
                )
            })

            it('returns the modified organization, and database entry is modified', async () => {
                const gqlOrg = await updateOrganization(
                    testClient,
                    organizationId,
                    mods,
                    { authorization: authTokenOfUserMakingMod }
                )

                expect(gqlOrg).to.include(mods)
                const dbOrg = await Organization.findOneOrFail(organizationId)
                expect(dbOrg).to.include(mods)
            })
        })

        context('when not authorized within organization', () => {
            let idOfUserMakingMod: string
            const authTokenOfUserMakingMod = getNonAdminAuthToken()

            beforeEach(async () => {
<<<<<<< HEAD
                idOfUserMakingMod = (await createUserBilly(testClient)).user_id;
                await addUserToOrganizationAndValidate(testClient, idOfUserMakingMod, organizationId, { authorization: getJoeAuthToken() });
            });

            it("should throw a permission exception and not mutate the database entry", async () => {
                const fn = () => updateOrganization(testClient, organizationId, mods, { authorization: authTokenOfUserMakingMod });
                expect(fn()).to.be.rejected;
                const dbOrg = await Organization.findOneOrFail(organizationId);
                expect(dbOrg).to.not.include(mods);
            });
        });

        context("when an organization with the given organization name already exists", () => {
            let idOfUserMakingMod: string;
            let authTokenOfUserMakingMod: string;
            let existentOrganization: Organization

            beforeEach(async () => {
                idOfUserMakingMod = (await createUserBilly(testClient)).user_id;
                authTokenOfUserMakingMod = getBillyAuthToken();
                existentOrganization = new Organization();
                existentOrganization.organization_name = "Organization 1";
                await existentOrganization.save();
                await addUserToOrganizationAndValidate(testClient, idOfUserMakingMod, organizationId, { authorization: getJoeAuthToken() });
                const editOrgRole = await createRole(testClient, organizationId);
                await grantPermission(testClient, editOrgRole.role_id, PermissionName.edit_an_organization_details_5, { authorization: getJoeAuthToken() });
                await addRoleToOrganizationMembership(testClient, idOfUserMakingMod, organization.organization_id, editOrgRole.role_id);
            });

            it("throws an error", async () => {
                const fn = () => updateOrganization(testClient, organizationId, { ...mods, organization_name: "Organization 1" }, { authorization: authTokenOfUserMakingMod });
                expect(fn()).to.be.rejected;

                const dbOrg = await Organization.findOneOrFail(organizationId);
                expect(dbOrg).to.not.include(mods);
            });
        });
    });

    describe("findOrCreateUser", async () => {
        beforeEach(async () => {
            user = await createUserJoe(testClient);
            organization = await createOrganizationAndValidate(testClient, user.user_id);
        });
=======
                idOfUserMakingMod = (await createNonAdminUser(testClient))
                    .user_id
                await addUserToOrganizationAndValidate(
                    testClient,
                    idOfUserMakingMod,
                    organizationId,
                    { authorization: getAdminAuthToken() }
                )
            })

            it('should throw a permission exception and not mutate the database entry', async () => {
                const fn = () =>
                    updateOrganization(testClient, organizationId, mods, {
                        authorization: authTokenOfUserMakingMod,
                    })
                expect(fn()).to.be.rejected
                const dbOrg = await Organization.findOneOrFail(organizationId)
                expect(dbOrg).to.not.include(mods)
            })
        })
    })
>>>>>>> 2ca00e99

    describe('findOrCreateUser', async () => {
        beforeEach(async () => {
            user = await createAdminUser(testClient)
            organization = await createOrganizationAndValidate(
                testClient,
                user.user_id
            )
        })

        it('the organization status by default is active', async () => {
            expect(organization.status).to.eq(Status.ACTIVE)
        })

        it('should assign the old user to the exsting user', async () => {
            let oldUser: User
            let email = user.email ?? ''
            oldUser = await organization['findOrCreateUser'](
                true,
                user.user_id,
                email,
                undefined,
                user.given_name,
                user.family_name
            )
            expect(oldUser).to.exist
            expect(oldUser.user_id).to.equal(user.user_id)
        })
        it('should assign the new user to a new user with an email', async () => {
            let newUser: User
            newUser = await organization['findOrCreateUser'](
                false,
                undefined,
                'bob@nowhere.com',
                undefined,
                'Bob',
                'Smith'
            )
            expect(newUser).to.exist
            expect(newUser.email).to.equal('bob@nowhere.com')
        })

        it('should assign the new user to a new user with a phone number', async () => {
            let newUser: User
            newUser = await organization['findOrCreateUser'](
                false,
                undefined,
                undefined,
                '+44207344141',
                'Bob',
                'Smith'
            )
            expect(newUser).to.exist
            expect(newUser.phone).to.equal('+44207344141')
        })
    })

    describe('membershipOrganization', async () => {
        context('we have a user and an organization', () => {
            let userId: string
            let organizationId: string
            let schoolId: string
            beforeEach(async () => {
                user = await createAdminUser(testClient)
                userId = user.user_id
                organization = await createOrganizationAndValidate(
                    testClient,
                    user.user_id
                )
                organizationId = organization.organization_id
                role = await createRole(
                    testClient,
                    organization.organization_id,
                    'student'
                )
            })
            it('Should set the user as a member of the organization', async () => {
                let membership = await organization['membershipOrganization'](
                    user,
                    new Array(role)
                )
                expect(membership).to.exist
                expect(membership.organization_id).to.equal(organizationId)
                expect(membership.user_id).to.equal(userId)
            })
        })
    })

    describe('createClass', async () => {
        let userId: string
        let organizationId: string
        let classInfo = (cls: any) => {
            return cls.class_id
        }

        beforeEach(async () => {
            user = await createAdminUser(testClient)
            userId = user.user_id
            organization = await createOrganizationAndValidate(
                testClient,
                user.user_id
            )
            organizationId = organization.organization_id
        })

        context('when class name is empty', () => {
            it('does not create the class', async () => {
                const cls = await createClass(
                    testClient,
                    organizationId,
                    '',
                    undefined,
                    { authorization: getAdminAuthToken() }
                )

                expect(cls).to.be.null
                const dbOrg = await Organization.findOneOrFail(organizationId)
                const orgClasses = (await dbOrg.classes) || []
                expect(orgClasses).to.be.empty
            })
        })

        context('when class shortcode is undefined', () => {
            it('it creates the class', async () => {
                const cls = await createClass(
                    testClient,
                    organizationId,
                    'Some Class 1',
                    undefined,
                    { authorization: getAdminAuthToken() }
                )

                expect(cls).not.to.be.null
                expect(cls.shortcode).not.to.be.undefined
                const dbOrg = await Organization.findOneOrFail(organizationId)
                const orgClasses = (await dbOrg.classes) || []
                expect(orgClasses.map(classInfo)).to.deep.eq([cls.class_id])
                expect(cls.status).to.eq(Status.ACTIVE)
            })
        })

        context('when class shortcode is empty', () => {
            it('it creates the class', async () => {
                const cls = await createClass(
                    testClient,
                    organizationId,
                    'Some Class 1',
                    '',
                    { authorization: getAdminAuthToken() }
                )

                expect(cls).not.to.be.null
                expect(cls.shortcode).not.to.be.empty
                const dbOrg = await Organization.findOneOrFail(organizationId)
                const orgClasses = (await dbOrg.classes) || []
                expect(orgClasses.map(classInfo)).to.deep.eq([cls.class_id])
                expect(cls.status).to.eq(Status.ACTIVE)
            })
        })

        context('when class shortcode is not empty', () => {
            context('and the shortcode is valid', () => {
                it('it creates the class', async () => {
                    const cls = await createClass(
                        testClient,
                        organizationId,
                        'Some Class 1',
                        'BLOB2',
                        { authorization: getAdminAuthToken() }
                    )

                    expect(cls).not.to.be.null
                    expect(cls.shortcode).to.match(shortcode_re)
                    expect(cls.shortcode).to.equal('BLOB2')
                    const dbOrg = await Organization.findOneOrFail(
                        organizationId
                    )
                    const orgClasses = (await dbOrg.classes) || []
                    expect(orgClasses.map(classInfo)).to.deep.eq([cls.class_id])
                    expect(cls.status).to.eq(Status.ACTIVE)
                })
            })

            context('and the shortcode is not valid', () => {
                it('fails to create a class', async () => {
                    const fn = () =>
                        createClass(
                            testClient,
                            organizationId,
                            'Some Class 1',
                            'very horrid',
                            { authorization: getAdminAuthToken() }
                        )
                    expect(fn()).to.be.rejected
                })
            })
        })

        context('when class name is not empty', () => {
            it('creates the class', async () => {
                const cls = await createClass(
                    testClient,
                    organizationId,
                    'Some Class 1',
                    undefined,
                    { authorization: getAdminAuthToken() }
                )

                expect(cls).not.to.be.null
                expect(cls.shortcode).to.match(shortcode_re)
                expect(cls.shortcode?.length).to.equal(SHORTCODE_DEFAULT_MAXLEN)
                const dbOrg = await Organization.findOneOrFail(organizationId)
                const orgClasses = (await dbOrg.classes) || []
                expect(orgClasses.map(classInfo)).to.deep.eq([cls.class_id])
                expect(cls.status).to.eq(Status.ACTIVE)
            })

            context(
                'and the class name is duplicated in the same organization',
                () => {
                    let oldClass: any

                    beforeEach(async () => {
                        oldClass = await createClass(
                            testClient,
                            organizationId,
                            'Some Class 1',
                            undefined,
                            { authorization: getAdminAuthToken() }
                        )
                    })

                    it('does not create the class', async () => {
                        const cls = await createClass(
                            testClient,
                            organizationId,
                            'Some Class 1',
                            undefined,
                            { authorization: getAdminAuthToken() }
                        )

                        expect(cls).to.be.null
                        const dbOrg = await Organization.findOneOrFail(
                            organizationId
                        )
                        const orgClasses = (await dbOrg.classes) || []
                        expect(orgClasses.map(classInfo)).to.deep.eq([
                            oldClass.class_id,
                        ])
                    })
                }
            )

            context(
                'and the class name is duplicated in different organizations',
                () => {
                    let otherClass: any

                    beforeEach(async () => {
                        const otherUser = await createNonAdminUser(testClient)
                        const otherUserId = otherUser.user_id
                        const otherOrganization = await createOrganizationAndValidate(
                            testClient,
                            otherUserId,
                            'Other Organization'
                        )
                        const otherOrganizationId =
                            otherOrganization.organization_id
                        otherClass = await createClass(
                            testClient,
                            otherOrganizationId,
                            'Some Class 1',
                            undefined,
                            { authorization: getNonAdminAuthToken() }
                        )
                    })

                    it('creates the class', async () => {
                        const cls = await createClass(
                            testClient,
                            organizationId,
                            'Some Class 1',
                            undefined,
                            { authorization: getAdminAuthToken() }
                        )

                        expect(cls).not.to.be.null
                        const dbOrg = await Organization.findOneOrFail(
                            organizationId
                        )
                        const orgClasses = (await dbOrg.classes) || []
                        expect(orgClasses.map(classInfo)).to.deep.eq([
                            cls.class_id,
                        ])
                        expect(cls.class_id).to.not.eq(otherClass.class_id)
                        expect(cls.class_name).to.eq(otherClass.class_name)
                        expect(cls.status).to.eq(Status.ACTIVE)
                    })

                    context(
                        'and the organization is marked as inactive',
                        () => {
                            beforeEach(async () => {
                                await deleteOrganization(
                                    testClient,
                                    organization.organization_id,
                                    { authorization: getAdminAuthToken() }
                                )
                            })

                            it('fails to create class in the organization', async () => {
                                const cls = await createClass(
                                    testClient,
                                    organizationId,
                                    '',
                                    undefined,
                                    { authorization: getAdminAuthToken() }
                                )

                                expect(cls).to.be.null
                                const dbOrg = await Organization.findOneOrFail(
                                    organizationId
                                )
                                const orgClasses = (await dbOrg.classes) || []
                                expect(orgClasses).to.be.empty
                            })
                        }
                    )
                }
            )
        })
    })

    describe('createSchool', async () => {
        let userId: string
        let organizationId: string
        let schoolInfo = (school: any) => {
            return school.school_id
        }

        beforeEach(async () => {
            user = await createAdminUser(testClient)
            userId = user.user_id
            organization = await createOrganizationAndValidate(
                testClient,
                user.user_id
            )
            organizationId = organization.organization_id
        })

        context('when school name is empty', () => {
            it('does not create the school', async () => {
                const school = await createSchool(
                    testClient,
                    organizationId,
                    '',
                    undefined,
                    { authorization: getAdminAuthToken() }
                )

                expect(school).to.be.null
                const dbSchool = await Organization.findOneOrFail(
                    organizationId
                )
                const orgSchools = (await dbSchool.schools) || []
                expect(orgSchools).to.be.empty
            })
        })

        context('when school shortcode is undefined', () => {
            it('creates the school', async () => {
                const school = await createSchool(
                    testClient,
                    organizationId,
                    'some school 1',
                    undefined,
                    { authorization: getAdminAuthToken() }
                )

                expect(school).not.to.be.null
                expect(school.shortcode).not.to.be.undefined
                const dbSchool = await Organization.findOneOrFail(
                    organizationId
                )
                const orgSchools = (await dbSchool.schools) || []
                expect(orgSchools.map(schoolInfo)).to.deep.eq([
                    school.school_id,
                ])
            })
        })

        context('when school shortcode is empty', () => {
            it('creates the school', async () => {
                const school = await createSchool(
                    testClient,
                    organizationId,
                    'some school 1',
                    '',
                    { authorization: getAdminAuthToken() }
                )

                expect(school).not.to.be.null
                expect(school.shortcode).not.to.be.empty
                const dbSchool = await Organization.findOneOrFail(
                    organizationId
                )
                const orgSchools = (await dbSchool.schools) || []
                expect(orgSchools.map(schoolInfo)).to.deep.eq([
                    school.school_id,
                ])
            })
        })

        context('when school shortcode is not empty', () => {
            context('and the shortcode is valid', () => {
                it('creates the school', async () => {
                    const school = await createSchool(
                        testClient,
                        organizationId,
                        'some school 1',
                        'myshort1',
                        { authorization: getAdminAuthToken() }
                    )

                    expect(school).not.to.be.null
                    expect(school.shortcode).to.equal('MYSHORT1')
                    const dbSchool = await Organization.findOneOrFail(
                        organizationId
                    )
                    const orgSchools = (await dbSchool.schools) || []
                    expect(orgSchools.map(schoolInfo)).to.deep.eq([
                        school.school_id,
                    ])
                })
            })

            context('and the shortcode is not valid', () => {
                it('fails to create the school', async () => {
                    const fn = () =>
                        createSchool(
                            testClient,
                            organizationId,
                            'some school 1',
                            'myverywrong1',
                            { authorization: getAdminAuthToken() }
                        )
                    expect(fn()).to.be.rejected
                })
            })
        })

        context('when school name is not empty', () => {
            it('creates the school', async () => {
                const school = await createSchool(
                    testClient,
                    organizationId,
                    'some school 1',
                    undefined,
                    { authorization: getAdminAuthToken() }
                )

                expect(school).not.to.be.null
                expect(school.shortcode?.length).to.equal(10)
                expect(school.shortcode).to.match(/[A-Z|0-9]+/)
                const dbSchool = await Organization.findOneOrFail(
                    organizationId
                )
                const orgSchools = (await dbSchool.schools) || []
                expect(orgSchools.map(schoolInfo)).to.deep.eq([
                    school.school_id,
                ])
            })

            context(
                'and the school name is duplicated in the same organization',
                () => {
                    let oldSchool: any

                    beforeEach(async () => {
                        oldSchool = await createSchool(
                            testClient,
                            organizationId,
                            'some school 1',
                            undefined,
                            { authorization: getAdminAuthToken() }
                        )
                    })

                    it('does not create the school', async () => {
                        const school = await createSchool(
                            testClient,
                            organizationId,
                            'some school 1',
                            undefined,
                            { authorization: getAdminAuthToken() }
                        )

                        expect(school).to.be.null
                        const dbSchool = await Organization.findOneOrFail(
                            organizationId
                        )
                        const orgSchools = (await dbSchool.schools) || []
                        expect(orgSchools.map(schoolInfo)).to.deep.eq([
                            oldSchool.school_id,
                        ])
                    })
                }
            )

            context(
                'and the school name is duplicated in different organizations',
                () => {
                    let otherSchool: any

                    beforeEach(async () => {
                        const otherUser = await createNonAdminUser(testClient)
                        const otherUserId = otherUser.user_id
                        const otherOrganization = await createOrganizationAndValidate(
                            testClient,
                            otherUserId,
                            'Other Organization'
                        )
                        const otherOrganizationId =
                            otherOrganization.organization_id
                        otherSchool = await createSchool(
                            testClient,
                            otherOrganizationId,
                            'some school 1',
                            undefined,
                            { authorization: getNonAdminAuthToken() }
                        )
                    })

                    it('creates the school', async () => {
                        const school = await createSchool(
                            testClient,
                            organizationId,
                            'some school 1',
                            undefined,
                            { authorization: getAdminAuthToken() }
                        )

                        expect(school).not.to.be.null
                        const dbSchool = await Organization.findOneOrFail(
                            organizationId
                        )
                        const orgSchools = (await dbSchool.schools) || []
                        expect(orgSchools.map(schoolInfo)).to.deep.eq([
                            school.school_id,
                        ])
                        expect(school.school_id).to.not.eq(
                            otherSchool.school_id
                        )
                        expect(school.school_name).to.eq(
                            otherSchool.school_name
                        )
                    })

                    context(
                        'and the organization is marked as inactive',
                        () => {
                            beforeEach(async () => {
                                await deleteOrganization(
                                    testClient,
                                    organization.organization_id,
                                    { authorization: getAdminAuthToken() }
                                )
                            })

                            it('fails to create school in the organization', async () => {
                                const school = await createSchool(
                                    testClient,
                                    organizationId,
                                    'some school 1',
                                    undefined,
                                    { authorization: getAdminAuthToken() }
                                )

                                expect(school).to.be.null
                                const dbSchool = await Organization.findOneOrFail(
                                    organizationId
                                )
                                const orgSchools =
                                    (await dbSchool.schools) || []
                                expect(orgSchools).to.be.empty
                            })
                        }
                    )
                }
            )
            context(
                'and the school shortcode is duplicated in different organizations',
                () => {
                    let otherSchool: any

                    beforeEach(async () => {
                        const otherUser = await createNonAdminUser(testClient)
                        const otherUserId = otherUser.user_id
                        const otherOrganization = await createOrganizationAndValidate(
                            testClient,
                            otherUserId,
                            'Other Organization'
                        )
                        const otherOrganizationId =
                            otherOrganization.organization_id
                        otherSchool = await createSchool(
                            testClient,
                            otherOrganizationId,
                            'some school 1',
                            'ASHORT1',
                            { authorization: getNonAdminAuthToken() }
                        )
                    })

                    it('creates the school', async () => {
                        const school = await createSchool(
                            testClient,
                            organizationId,
                            'some school 2',
                            'ASHORT1',
                            { authorization: getAdminAuthToken() }
                        )

                        expect(school).not.to.be.null
                        const dbSchool = await Organization.findOneOrFail(
                            organizationId
                        )
                        const orgSchools = (await dbSchool.schools) || []
                        expect(orgSchools.map(schoolInfo)).to.deep.eq([
                            school.school_id,
                        ])
                        expect(school.school_id).to.not.eq(
                            otherSchool.school_id
                        )
                        expect(school.shortcode).to.eq(otherSchool.shortcode)
                    })
                }
            )
        })
    })

    describe('membershipSchools', async () => {
        context('when user is a member of an organization', () => {
            let userId: string
            let organizationId: string
            let schoolId: string
            beforeEach(async () => {
                user = await createAdminUser(testClient)
                userId = user.user_id
                organization = await createOrganizationAndValidate(
                    testClient,
                    user.user_id
                )
                organizationId = organization.organization_id
                role = await createRole(
                    testClient,
                    organization.organization_id,
                    'student'
                )
                schoolId = (
                    await createSchool(
                        testClient,
                        organizationId,
                        'school 1',
                        undefined,
                        { authorization: getAdminAuthToken() }
                    )
                ).school_id
                await addUserToOrganizationAndValidate(
                    testClient,
                    userId,
                    organizationId,
                    { authorization: getAdminAuthToken() }
                )
            })

            it('should set the school in the schools membership for the user', async () => {
                let schoolmemberships: SchoolMembership[]
                let oldSchoolMemberships: SchoolMembership[]
                ;[schoolmemberships, oldSchoolMemberships] = await organization[
                    'membershipSchools'
                ](user, new Array(schoolId), new Array(role))
                expect(oldSchoolMemberships).to.exist
                expect(oldSchoolMemberships).to.be.empty
                expect(schoolmemberships).to.exist
                expect(schoolmemberships.length).to.equal(1)
                expect(schoolmemberships[0].user_id).to.equal(userId)
                expect(schoolmemberships[0].school_id).to.equal(schoolId)
            })
        })
    })

    describe('_setMembership', async () => {
        context(
            'We have an email, given_name, family_name, organization_role_ids, school_ids and school_role_ids',
            () => {
                let userId: string
                let organizationId: string
                let schoolId: string
                let roleId: string

                beforeEach(async () => {
                    user = await createAdminUser(testClient)
                    userId = user.user_id
                    organization = await createOrganizationAndValidate(
                        testClient,
                        user.user_id
                    )
                    organizationId = organization.organization_id
                    role = await Role.findOneOrFail({
                        where: { role_name: 'Student' },
                    })
                    roleId = role.role_id
                    schoolId = (
                        await createSchool(
                            testClient,
                            organizationId,
                            'school 1',
                            undefined,
                            { authorization: getAdminAuthToken() }
                        )
                    ).school_id
                })

                it('should create the user, make the user a member of the organization and set the school in the schools membership for the user', async () => {
                    let object = await organization['_setMembership'](
                        false,
                        false,
                        undefined,
                        undefined,
                        '+44207344141',
                        'Bob',
                        'Smith',
                        undefined,
                        'Bunter',
                        'Male',
                        undefined,
                        new Array(roleId),
                        Array(schoolId),
                        new Array(roleId)
                    )

                    let newUser = object.user
                    let membership = object.membership
                    let schoolmemberships = object.schoolMemberships

                    expect(newUser).to.exist
                    expect(newUser.phone).to.equal('+44207344141')
                    expect(newUser.gender).to.equal('Male')
                    expect(schoolmemberships).to.exist
                    if (schoolmemberships) {
                        expect(schoolmemberships.length).to.equal(1)
                        expect(schoolmemberships[0].user_id).to.equal(
                            newUser.user_id
                        )
                        expect(schoolmemberships[0].school_id).to.equal(
                            schoolId
                        )
                    }
                    expect(membership).to.exist
                    expect(membership.organization_id).to.equal(organizationId)
                    expect(membership.user_id).to.equal(newUser.user_id)
                })
                it('should create the user, make the user a member of the organization and set the school in the schools membership for the user', async () => {
                    let object = await organization['_setMembership'](
                        false,
                        false,
                        undefined,
                        'bob@nowhere.com',
                        undefined,
                        'Bob',
                        'Smith',
                        undefined,
                        'Bunter',
                        'Male',
                        undefined,
                        new Array(roleId),
                        Array(schoolId),
                        new Array(roleId)
                    )

                    let newUser = object.user
                    let membership = object.membership
                    let schoolmemberships = object.schoolMemberships

                    expect(newUser).to.exist
                    expect(newUser.email).to.equal('bob@nowhere.com')
                    expect(newUser.gender).to.equal('Male')

                    expect(schoolmemberships).to.exist
                    if (schoolmemberships) {
                        expect(schoolmemberships.length).to.equal(1)
                        expect(schoolmemberships[0].user_id).to.equal(
                            newUser.user_id
                        )
                        expect(schoolmemberships[0].school_id).to.equal(
                            schoolId
                        )
                    }
                    expect(membership).to.exist
                    expect(membership.organization_id).to.equal(organizationId)
                    expect(membership.user_id).to.equal(newUser.user_id)
                })
                it('should find the user, make the user a member of the organization and set the school in the schools membership for the user', async () => {
                    let email = user.email ?? 'anyone@email.com'
                    let given = user.given_name ?? 'anyone'
                    let family = user.family_name ?? 'at_all'
                    let object = await organization['_setMembership'](
                        false,
                        true,
                        user.user_id,
                        email,
                        undefined,
                        given,
                        family,
                        undefined,
                        user.username,
                        'Male',
                        undefined,
                        new Array(roleId),
                        Array(schoolId),
                        new Array(roleId)
                    )

                    let newUser = object.user
                    let membership = object.membership
                    let schoolmemberships = object.schoolMemberships

                    expect(newUser).to.exist
                    expect(newUser.user_id).to.equal(user.user_id)
                    expect(newUser.gender).to.equal('Male')

                    expect(schoolmemberships).to.exist
                    if (schoolmemberships) {
                        expect(schoolmemberships.length).to.equal(1)
                        expect(schoolmemberships[0].user_id).to.equal(
                            newUser.user_id
                        )
                        expect(schoolmemberships[0].school_id).to.equal(
                            schoolId
                        )
                    }
                    expect(membership).to.exist
                    expect(membership.organization_id).to.equal(organizationId)
                    expect(membership.user_id).to.equal(newUser.user_id)
                })
            }
        )
        context(
            'We have an email, given_name, family_name, organization_role_ids, school_ids and school_role_ids and the user already is another school member',
            () => {
                let userId: string
                let organizationId: string
                let schoolId: string
                let oldSchoolId: string
                let roleId: string
                beforeEach(async () => {
                    user = await createAdminUser(testClient)
                    userId = user.user_id
                    organization = await createOrganizationAndValidate(
                        testClient,
                        user.user_id
                    )
                    organizationId = organization.organization_id
                    role = await createRole(
                        testClient,
                        organization.organization_id,
                        'student'
                    )
                    roleId = role.role_id
                    oldSchoolId = (
                        await createSchool(
                            testClient,
                            organizationId,
                            'school 1',
                            undefined,
                            { authorization: getAdminAuthToken() }
                        )
                    ).school_id
                    schoolId = (
                        await createSchool(
                            testClient,
                            organizationId,
                            'school 2',
                            undefined,
                            { authorization: getAdminAuthToken() }
                        )
                    ).school_id
                    await addUserToSchool(testClient, userId, oldSchoolId, {
                        authorization: getAdminAuthToken(),
                    })
                })
                it('should find the user, make the user a member of the organization and set the school in the schools membership for the user', async () => {
                    let email = user.email
                    let given = user.given_name
                    let family = user.family_name
                    let object = await organization['_setMembership'](
                        false,
                        true,
                        user.user_id,
                        email,
                        undefined,
                        given,
                        family,
                        undefined,
                        user.username,
                        'Male',
                        undefined,
                        new Array(roleId),
                        Array(schoolId),
                        new Array(roleId)
                    )

                    let newUser = object.user
                    let membership = object.membership
                    let schoolmemberships = object.schoolMemberships

                    expect(newUser).to.exist
                    expect(newUser.user_id).to.equal(user.user_id)
                    expect(newUser.gender).to.equal('Male')

                    expect(schoolmemberships).to.exist
                    if (schoolmemberships) {
                        expect(schoolmemberships.length).to.equal(1)
                        expect(schoolmemberships[0].user_id).to.equal(
                            newUser.user_id
                        )
                        expect(schoolmemberships[0].school_id).to.equal(
                            schoolId
                        )
                    }
                    expect(membership).to.exist
                    expect(membership.organization_id).to.equal(organizationId)
                    expect(membership.user_id).to.equal(newUser.user_id)
                    expect(membership.shortcode).to.match(shortcode_re)
                    expect(membership.shortcode.length).to.equal(
                        MEMBERSHIP_SHORTCODE_MAXLEN
                    )

                    const gqlSchoolMemberships = await getSchoolMembershipsForOrganizationMembership(
                        testClient,
                        userId,
                        organizationId
                    )
                    expect(gqlSchoolMemberships).to.have.lengthOf(1)
                    expect(gqlSchoolMemberships[0].school_id).to.equal(schoolId)
                })
                it(' should find the user, make the user a member of the organization', async () => {
                    let email = user.email
                    let given = user.given_name
                    let family = user.family_name
                    let object = await organization['_setMembership'](
                        false,
                        true,
                        user.user_id,
                        email,
                        undefined,
                        given,
                        family,
                        undefined,
                        undefined,
                        'Male',
                        'FLAFEL3',
                        new Array(roleId),
                        Array(schoolId),
                        new Array(roleId)
                    )

                    let newUser = object.user
                    let membership = object.membership
                    let schoolmemberships = object.schoolMemberships

                    expect(newUser).to.exist
                    expect(newUser.user_id).to.equal(user.user_id)

                    expect(schoolmemberships).to.exist
                    if (schoolmemberships) {
                        expect(schoolmemberships.length).to.equal(1)
                        expect(schoolmemberships[0].user_id).to.equal(
                            newUser.user_id
                        )
                        expect(schoolmemberships[0].school_id).to.equal(
                            schoolId
                        )
                    }
                    expect(membership).to.exist
                    expect(membership.organization_id).to.equal(organizationId)
                    expect(membership.user_id).to.equal(newUser.user_id)
                    expect(membership.shortcode).to.match(shortcode_re)
                    expect(membership.shortcode).to.equal('FLAFEL3')
                })

                context(
                    'We find the user, make the user a member of the organization',
                    () => {
                        it('should set the school in the schools membership for the user', async () => {
                            let email = user.email
                            let given = user.given_name
                            let family = user.family_name
                            let object = await organization['_setMembership'](
                                false,
                                true,
                                user.user_id,
                                email,
                                undefined,
                                given,
                                family,
                                undefined,
                                undefined,
                                'Male',
                                undefined,
                                new Array(roleId),
                                Array(schoolId),
                                new Array(roleId)
                            )

                            let newUser = object.user
                            let membership = object.membership
                            let schoolmemberships = object.schoolMemberships

                            expect(newUser).to.exist
                            expect(newUser.user_id).to.equal(user.user_id)

                            expect(schoolmemberships).to.exist
                            if (schoolmemberships) {
                                expect(schoolmemberships.length).to.equal(1)
                                expect(schoolmemberships[0].user_id).to.equal(
                                    newUser.user_id
                                )
                                expect(schoolmemberships[0].school_id).to.equal(
                                    schoolId
                                )
                            }
                            expect(membership).to.exist
                            expect(membership.organization_id).to.equal(
                                organizationId
                            )
                            expect(membership.user_id).to.equal(newUser.user_id)
                            expect(membership.shortcode).to.match(shortcode_re)
                            expect(membership.shortcode.length).to.equal(
                                MEMBERSHIP_SHORTCODE_MAXLEN
                            )

                            const gqlSchoolMemberships = await getSchoolMembershipsForOrganizationMembership(
                                testClient,
                                userId,
                                organizationId
                            )
                            expect(gqlSchoolMemberships).to.have.lengthOf(1)
                            expect(gqlSchoolMemberships[0].school_id).to.equal(
                                schoolId
                            )
                        })

                        it(' it should set a custom shortcode', async () => {
                            let email = user.email
                            let given = user.given_name
                            let family = user.family_name
                            let object = await organization['_setMembership'](
                                false,
                                false,
                                undefined,
                                email,
                                undefined,
                                given,
                                family,
                                undefined,
                                'Bunter',
                                'Male',
                                'FLAFEL3',
                                new Array(roleId),
                                Array(schoolId),
                                new Array(roleId)
                            )

                            let membership = object.membership

                            expect(membership).to.exist
                            expect(membership.shortcode).to.match(shortcode_re)
                            expect(membership.shortcode).to.equal('FLAFEL3')
                        })
                        it(' it should fail to set a custom shortcode', async () => {
                            let email = user.email
                            let given = user.given_name
                            let family = user.family_name
                            let object = await organization['_setMembership'](
                                false,
                                false,
                                undefined,
                                email,
                                undefined,
                                given,
                                family,
                                undefined,
                                'Bunter',
                                'Male',
                                'polkadot 45',
                                new Array(roleId),
                                Array(schoolId),
                                new Array(roleId)
                            )

                            let membership = object.membership

                            expect(membership).to.exist
                            expect(membership.organization_id).to.equal(
                                organizationId
                            )
                            expect(membership.shortcode).to.match(shortcode_re)
                            expect(membership.shortcode).to.not.equal(
                                'polkadot 45'
                            )
                        })
                        it(' it should uppercase a custom shortcode', async () => {
                            let email = user.email
                            let given = user.given_name
                            let family = user.family_name
                            let object = await organization['_setMembership'](
                                false,
                                false,
                                undefined,
                                email,
                                undefined,
                                given,
                                family,
                                undefined,
                                'Bunter',
                                'Male',
                                'polkadot45',
                                new Array(roleId),
                                Array(schoolId),
                                new Array(roleId)
                            )

                            let membership = object.membership

                            expect(membership).to.exist
                            expect(membership.organization_id).to.equal(
                                organizationId
                            )
                            expect(membership.shortcode).to.match(shortcode_re)
                            expect(membership.shortcode).to.not.equal(
                                'polkadot45'
                            )
                            expect(membership.shortcode).to.equal(
                                'polkadot45'.toUpperCase()
                            )
                        })
                    }
                )
                it('should attempt to assign a role for one organizion to another and not succeed', async () => {
                    let user2 = await createNonAdminUser(testClient)
                    let userId2 = user2.user_id
                    let organization2 = await createOrganizationAndValidate(
                        testClient,
                        userId2,
                        'otherOrgName',
                        undefined,
                        getNonAdminAuthToken()
                    )
                    let organizationId2 = organization2.organization_id
                    role = await createRole(
                        testClient,
                        organization.organization_id,
                        'student'
                    )
                    roleId = role.role_id
                    let role2 = await createRole(
                        testClient,
                        organizationId2,
                        'student',
                        'student role',
                        getNonAdminAuthToken()
                    )
                    let role2id = role2.role_id
                    let email = user.email
                    let given = user.given_name
                    let family = user.family_name
                    try {
                        let object = await organization['_setMembership'](
                            false,
                            false,
                            undefined,
                            email,
                            undefined,
                            given,
                            family,
                            undefined,
                            'Bunter',
                            'Male',
                            undefined,
                            [roleId, role2id],
                            Array(schoolId),
                            new Array(roleId)
                        )
                        expect(false).true
                    } catch (e) {
                        expect(e).to.exist
                    }
                })
            }
        )
    })

    describe('inviteUser', async () => {
        context(
            'We have an email or phone, profile_name, given_name, family_name, date_of_birth, organization_role_ids, school_ids, school_role_ids, alternate_email, alternate_phone',
            () => {
                let userId: string
                let organizationId: string
                let schoolId: string
                let oldSchoolId: string
                let roleId: string
                let otherUserId: string
                let adminToken: string

                beforeEach(async () => {
                    user = await createAdminUser(testClient)
                    adminToken = generateToken(userToPayload(user))
                    otherUserId = (await createNonAdminUser(testClient)).user_id
                    userId = user.user_id
                    organization = await createOrganizationAndValidate(
                        testClient,
                        user.user_id
                    )
                    organizationId = organization.organization_id
                    role = await Role.findOneOrFail({
                        where: { role_name: 'Student' },
                    })
                    roleId = role.role_id
                    oldSchoolId = (
                        await createSchool(
                            testClient,
                            organizationId,
                            'school 1',
                            undefined,
                            { authorization: adminToken }
                        )
                    ).school_id
                    schoolId = (
                        await createSchool(
                            testClient,
                            organizationId,
                            'school 2',
                            undefined,
                            { authorization: adminToken }
                        )
                    ).school_id
                    await addUserToSchool(testClient, userId, oldSchoolId, {
                        authorization: adminToken,
                    })
                })

                it('creates the user when email provided', async () => {
                    let email = 'bob@nowhere.com'
                    let phone = undefined
                    let given = 'Bob'
                    let family = 'Smith'
                    let dateOfBirth = '02-1978'
                    let gqlresult = await inviteUser(
                        testClient,
                        organizationId,
                        email,
                        phone,
                        given,
                        family,
                        dateOfBirth,
                        'Bunter',
                        'Male',
                        undefined,
                        new Array(roleId),
                        Array(schoolId),
                        new Array(roleId),
                        { authorization: adminToken }
                    )
                    let newUser = gqlresult?.user
                    let membership = gqlresult?.membership
                    let schoolmemberships = gqlresult?.schoolMemberships

                    expect(newUser).to.exist
                    expect(newUser?.email).to.equal(email)
                    expect(newUser?.date_of_birth).to.equal(dateOfBirth)
                    expect(newUser?.username).to.equal('Bunter')
                    expect(newUser?.gender).to.equal('Male')

                    expect(schoolmemberships).to.exist
                    expect(schoolmemberships.length).to.equal(1)
                    expect(schoolmemberships[0].user_id).to.equal(
                        newUser?.user_id
                    )
                    expect(schoolmemberships[0].school_id).to.equal(schoolId)

                    expect(membership).to.exist
                    expect(membership.organization_id).to.equal(organizationId)
                    expect(membership.user_id).to.equal(newUser?.user_id)
                    expect(membership.shortcode).to.match(shortcode_re)
                    expect(membership.shortcode.length).to.equal(
                        MEMBERSHIP_SHORTCODE_MAXLEN
                    )
                })

                it('creates the user when no lowercase email provided', async () => {
                    const expectedEmail = 'bob.dylan@nowhere.com'
                    let email = 'Bob.Dylan@NOWHERE.com'
                    let phone = undefined
                    let given = 'Bob'
                    let family = 'Smith'
                    let dateOfBirth = '2-1978'
                    let gqlresult = await inviteUser(
                        testClient,
                        organizationId,
                        email,
                        phone,
                        given,
                        family,
                        dateOfBirth,
                        'Buster',
                        'Male',
                        undefined,
                        new Array(roleId),
                        Array(schoolId),
                        new Array(roleId),
                        { authorization: adminToken }
                    )
                    let newUser = gqlresult?.user
                    let membership = gqlresult?.membership
                    let schoolmemberships = gqlresult?.schoolMemberships

                    expect(newUser).to.exist
                    expect(newUser?.email).to.equal(expectedEmail)
                    expect(newUser?.date_of_birth).to.equal('02-1978')
                    expect(newUser?.username).to.equal('Buster')
                    expect(newUser?.gender).to.equal('Male')

                    expect(schoolmemberships).to.exist
                    expect(schoolmemberships.length).to.equal(1)
                    expect(schoolmemberships[0].user_id).to.equal(
                        newUser?.user_id
                    )
                    expect(schoolmemberships[0].school_id).to.equal(schoolId)

                    expect(membership).to.exist
                    expect(membership.organization_id).to.equal(organizationId)
                    expect(membership.user_id).to.equal(newUser?.user_id)
                })

                it('creates the user when email provided as phone', async () => {
                    let email = undefined
                    let phone = 'bob.dylan@nowhere.com'
                    let given = 'Bob'
                    let family = 'Smith'
                    let dateOfBirth = '21-1978'
                    let gqlresult = await inviteUser(
                        testClient,
                        organizationId,
                        email,
                        phone,
                        given,
                        family,
                        dateOfBirth,
                        'Buster',
                        'Male',
                        undefined,
                        new Array(roleId),
                        Array(schoolId),
                        new Array(roleId),
                        { authorization: adminToken }
                    )
                    let newUser = gqlresult?.user
                    let membership = gqlresult?.membership
                    let schoolmemberships = gqlresult?.schoolMemberships

                    expect(newUser).to.exist

                    expect(newUser.email).to.eq(phone)
                    expect(newUser.phone).to.be.null
                    expect(newUser.date_of_birth).to.be.null
                    expect(newUser.username).to.equal('Buster')
                    expect(newUser?.gender).to.equal('Male')

                    expect(schoolmemberships).to.exist
                    expect(schoolmemberships.length).to.equal(1)
                    expect(schoolmemberships[0].user_id).to.equal(
                        newUser?.user_id
                    )
                    expect(schoolmemberships[0].school_id).to.equal(schoolId)

                    expect(membership).to.exist
                    expect(membership.organization_id).to.equal(organizationId)
                    expect(membership.user_id).to.equal(newUser?.user_id)
                })

                it('creates the user when phone provided', async () => {
                    let email = undefined
                    let phone = '+44207344141'
                    let given = 'Bob'
                    let family = 'Smith'
                    let gqlresult = await inviteUser(
                        testClient,
                        organizationId,
                        email,
                        phone,
                        given,
                        family,
                        undefined,
                        'Buster',
                        'Male',
                        undefined,
                        new Array(roleId),
                        Array(schoolId),
                        new Array(roleId),
                        { authorization: getAdminAuthToken() }
                    )
                    let newUser = gqlresult?.user
                    let membership = gqlresult?.membership
                    let schoolmemberships = gqlresult?.schoolMemberships

                    expect(newUser).to.exist
                    expect(newUser.phone).to.equal(phone)
                    expect(newUser?.username).to.equal('Buster')
                    expect(newUser?.gender).to.equal('Male')

                    expect(schoolmemberships).to.exist
                    expect(schoolmemberships.length).to.equal(1)
                    expect(schoolmemberships[0].user_id).to.equal(
                        newUser?.user_id
                    )
                    expect(schoolmemberships[0].school_id).to.equal(schoolId)

                    expect(membership).to.exist
                    expect(membership.organization_id).to.equal(organizationId)
                    expect(membership.user_id).to.equal(newUser?.user_id)
                })

                it('creates the user when phone provided as email', async () => {
                    let email = '+44207344141'
                    let phone = undefined
                    let given = 'Bob'
                    let family = 'Smith'
                    let gqlresult = await inviteUser(
                        testClient,
                        organizationId,
                        email,
                        phone,
                        given,
                        family,
                        undefined,
                        'Buster',
                        'Male',
                        undefined,
                        new Array(roleId),
                        Array(schoolId),
                        new Array(roleId),
                        { authorization: getAdminAuthToken() }
                    )
                    let newUser = gqlresult?.user
                    let membership = gqlresult?.membership
                    let schoolmemberships = gqlresult?.schoolMemberships

                    expect(newUser).to.exist
                    expect(newUser.email).to.be.null
                    expect(newUser.phone).to.eq(email)

                    expect(schoolmemberships).to.exist
                    expect(schoolmemberships.length).to.equal(1)
                    expect(schoolmemberships[0].user_id).to.equal(
                        newUser?.user_id
                    )
                    expect(schoolmemberships[0].school_id).to.equal(schoolId)

                    expect(membership).to.exist
                    expect(membership.organization_id).to.equal(organizationId)
                    expect(membership.user_id).to.equal(newUser?.user_id)
                })

                it('creates the user makes them linked to organization, they invite someone else', async () => {
                    let email = 'bob@nowhere.com'
                    let phone = undefined
                    let given = 'Bob'
                    let family = 'Smith'
                    let dateOfBirth = '02-1978'
                    let gqlresult = await inviteUser(
                        testClient,
                        organizationId,
                        email,
                        phone,
                        given,
                        family,
                        dateOfBirth,
                        'Bunter',
                        'Male',
                        undefined,
                        new Array(roleId),
                        Array(schoolId),
                        new Array(roleId),
                        { authorization: adminToken }
                    )
                    let newUser = gqlresult?.user
                    let membership = gqlresult?.membership
                    let schoolmemberships = gqlresult?.schoolMemberships

                    expect(newUser).to.exist
                    expect(newUser?.email).to.equal(email)
                    expect(newUser?.date_of_birth).to.equal(dateOfBirth)
                    expect(newUser?.username).to.equal('Bunter')

                    expect(schoolmemberships).to.exist
                    expect(schoolmemberships.length).to.equal(1)
                    expect(schoolmemberships[0].user_id).to.equal(
                        newUser?.user_id
                    )
                    expect(schoolmemberships[0].school_id).to.equal(schoolId)

                    expect(membership).to.exist
                    expect(membership.organization_id).to.equal(organizationId)
                    expect(membership.user_id).to.equal(newUser?.user_id)

                    const bobtoken = generateToken(userToPayload(newUser))
                    gqlresult = await inviteUser(
                        testClient,
                        organizationId,
                        'bob2@nowhere.com',
                        phone,
                        given,
                        family,
                        dateOfBirth,
                        'Buster',
                        'Male',
                        undefined,
                        new Array(roleId),
                        Array(schoolId),
                        new Array(roleId),
                        { authorization: bobtoken }
                    )
                    newUser = gqlresult?.user
                    expect(newUser).to.exist
                    expect(newUser?.email).to.equal('bob2@nowhere.com')
                    expect(newUser?.date_of_birth).to.equal(dateOfBirth)
                    expect(newUser?.username).to.equal('Buster')
                    membership = gqlresult?.membership
                    expect(membership).to.exist
                    schoolmemberships = gqlresult?.schoolMemberships
                    expect(schoolmemberships).to.not.exist
                })

                it('creates user with custom shortcode', async () => {
                    let email = 'bob@nowhere.com'
                    let phone = undefined
                    let given = 'Bob'
                    let family = 'Smith'
                    let dateOfBirth = '02-1978'
                    let gqlresult = await inviteUser(
                        testClient,
                        organizationId,
                        email,
                        phone,
                        given,
                        family,
                        dateOfBirth,
                        'Bunter',
                        'Male',
                        'RANGER13',
                        new Array(roleId),
                        Array(schoolId),
                        new Array(roleId),
                        { authorization: adminToken }
                    )
                    let newUser = gqlresult?.user
                    let membership = gqlresult?.membership
                    let schoolmemberships = gqlresult?.schoolMemberships

                    expect(membership).to.exist
                    expect(membership.organization_id).to.equal(organizationId)
                    expect(membership.shortcode).to.match(shortcode_re)
                    expect(membership.shortcode).to.equal('RANGER13')
                })

                it('creates user with an uppercased custom shortcode', async () => {
                    let email = 'bob@nowhere.com'
                    let phone = undefined
                    let given = 'Bob'
                    let family = 'Smith'
                    let dateOfBirth = '02-1978'
                    let gqlresult = await inviteUser(
                        testClient,
                        organizationId,
                        email,
                        phone,
                        given,
                        family,
                        dateOfBirth,
                        'Bunter',
                        'Male',
                        'ranger13',
                        new Array(roleId),
                        Array(schoolId),
                        new Array(roleId),
                        { authorization: adminToken }
                    )
                    let newUser = gqlresult?.user
                    let membership = gqlresult?.membership
                    let schoolmemberships = gqlresult?.schoolMemberships

                    expect(membership).to.exist
                    expect(membership.organization_id).to.equal(organizationId)
                    expect(membership.shortcode).to.match(shortcode_re)
                    expect(membership.shortcode).to.equal('RANGER13')
                })

                it('creates user with a shortcode ignoring non validating custom input', async () => {
                    let email = 'bob@nowhere.com'
                    let phone = undefined
                    let given = 'Bob'
                    let family = 'Smith'
                    let dateOfBirth = '02-1978'
                    let gqlresult = await inviteUser(
                        testClient,
                        organizationId,
                        email,
                        phone,
                        given,
                        family,
                        dateOfBirth,
                        'Bunter',
                        'Male',
                        'ranger 13',
                        new Array(roleId),
                        Array(schoolId),
                        new Array(roleId),
                        { authorization: adminToken }
                    )
                    let newUser = gqlresult?.user
                    let membership = gqlresult?.membership
                    let schoolmemberships = gqlresult?.schoolMemberships

                    expect(membership).to.exist
                    expect(membership.organization_id).to.equal(organizationId)
                    expect(membership.shortcode).to.match(shortcode_re)
                    expect(membership.shortcode).to.not.equal('RANGER 13')
                })

                it('creates the user with alternate_email and altnernate_phone when provided', async () => {
                    let email = 'bob@nowhere.com'
                    let alternate_email = 'some@email.com'
                    let alternate_phone = '+123456789'
                    let gqlresult = await inviteUser(
                        testClient,
                        organizationId,
                        email,
                        undefined,
                        undefined,
                        undefined,
                        undefined,
                        'Bunter',
                        'Male',
                        undefined,
                        new Array(roleId),
                        Array(schoolId),
                        new Array(roleId),
                        { authorization: adminToken },
                        alternate_email,
                        alternate_phone
                    )
                    let newUser = gqlresult?.user

                    expect(newUser).to.exist
                    expect(newUser?.email).to.equal(email)
                    expect(newUser?.alternate_email).to.equal(alternate_email)
                    expect(newUser?.alternate_phone).to.equal(alternate_phone)
                })

                context('and the organization is marked as inactive', () => {
                    beforeEach(async () => {
                        await deleteOrganization(
                            testClient,
                            organization.organization_id,
                            { authorization: getAdminAuthToken() }
                        )
                    })

                    it('fails to invite user to the organization', async () => {
                        let email = 'bob@nowhere.com'
                        let phone = undefined
                        let given = 'Bob'
                        let family = 'Smith'
                        let gqlresult = await inviteUser(
                            testClient,
                            organizationId,
                            email,
                            phone,
                            given,
                            family,
                            undefined,
                            'Buster',
                            'Male',
                            undefined,
                            new Array(roleId),
                            Array(schoolId),
                            new Array(roleId),
                            { authorization: adminToken }
                        )
                        expect(gqlresult).to.be.null

                        const dbOrganization = await Organization.findOneOrFail(
                            { where: { organization_id: organizationId } }
                        )
                        const organizationMemberships = await dbOrganization.memberships
                        const dbOrganizationMembership = await OrganizationMembership.findOneOrFail(
                            {
                                where: {
                                    organization_id: organizationId,
                                    user_id: userId,
                                },
                            }
                        )

                        expect(organizationMemberships).to.deep.include(
                            dbOrganizationMembership
                        )
                    })
                })
            }
        )
        context(
            'We have an existing user and we invite to the same email or phone, etc ',
            () => {
                let userId: string
                let organizationId: string
                let schoolId: string
                let oldSchoolId: string
                let roleId: string
                let existingUser: User
                let newSchoolId: string
                let adminToken: string

                beforeEach(async () => {
                    user = await createAdminUser(testClient)
                    adminToken = generateToken(userToPayload(user))
                    userId = user.user_id
                    organization = await createOrganizationAndValidate(
                        testClient,
                        user.user_id
                    )
                    organizationId = organization.organization_id
                    role = await Role.findOneOrFail({
                        where: { role_name: 'Student' },
                    })
                    roleId = role.role_id
                    oldSchoolId = (
                        await createSchool(
                            testClient,
                            organizationId,
                            'school 1',
                            undefined,
                            { authorization: getAdminAuthToken() }
                        )
                    ).school_id
                    schoolId = (
                        await createSchool(
                            testClient,
                            organizationId,
                            'school 2',
                            undefined,
                            { authorization: getAdminAuthToken() }
                        )
                    ).school_id
                    await addUserToSchool(testClient, userId, oldSchoolId, {
                        authorization: getAdminAuthToken(),
                    })
                    let email = 'bob@nowhere.com'
                    let phone = undefined
                    let given = 'Bob'
                    let family = 'Smith'
                    let dateOfBirth = '02-1978'
                    let gqlresult = await inviteUser(
                        testClient,
                        organizationId,
                        email,
                        phone,
                        given,
                        family,
                        dateOfBirth,
                        'Bunter',
                        'Male',
                        undefined,
                        new Array(roleId),
                        Array(schoolId),
                        new Array(roleId),
                        { authorization: adminToken }
                    )
                    existingUser = gqlresult?.user
                    expect(existingUser).to.exist
                    expect(existingUser?.email).to.equal(email)
                    newSchoolId = oldSchoolId
                })

                it('creates the user when email provided', async () => {
                    let email = existingUser.email
                    let phone = existingUser.phone
                    let given = 'Joanne'
                    let family = existingUser.family_name
                    let dateOfBirth = '04-2018'
                    let gqlresult = await inviteUser(
                        testClient,
                        organizationId,
                        email,
                        phone,
                        given,
                        family,
                        dateOfBirth,
                        'Jo',
                        'Female',
                        undefined,
                        new Array(roleId),
                        Array(newSchoolId),
                        new Array(roleId),
                        { authorization: adminToken }
                    )
                    let newUser = gqlresult?.user
                    let membership = gqlresult?.membership
                    let schoolmemberships = gqlresult?.schoolMemberships

                    expect(newUser).to.exist
                    expect(newUser?.email).to.equal(email)
                    expect(newUser?.date_of_birth).to.equal(dateOfBirth)
                    expect(newUser?.username).to.equal('Jo')

                    expect(schoolmemberships).to.exist
                    expect(schoolmemberships.length).to.equal(1)
                    expect(schoolmemberships[0].user_id).to.equal(
                        newUser?.user_id
                    )
                    expect(schoolmemberships[0].school_id).to.equal(newSchoolId)

                    expect(membership).to.exist
                    expect(membership.organization_id).to.equal(organizationId)
                    expect(membership.user_id).to.equal(newUser?.user_id)

                    const existingUserToken = generateToken(
                        userToPayload(existingUser)
                    )
                    const gqlMyUsers = await myUsers(testClient, {
                        authorization: existingUserToken,
                    })

                    expect(gqlMyUsers).to.exist
                    expect(gqlMyUsers.length).to.equal(2)
                })
            }
        )
    })
    describe('editMemberships', async () => {
        context(
            'We have an email or phone, given_name, family_name, organization_role_ids, school_ids and school_role_ids',
            () => {
                let userId: string
                let organizationId: string
                let schoolId: string
                let oldSchoolId: string
                let roleId: string
                let otherUserId: string
                let otherUser: User

                beforeEach(async () => {
                    user = await createAdminUser(testClient)
                    userId = user.user_id
                    otherUser = await createNonAdminUser(testClient)
                    otherUserId = otherUser.user_id
                    organization = await createOrganizationAndValidate(
                        testClient,
                        user.user_id
                    )
                    organizationId = organization.organization_id
                    role = await createRole(
                        testClient,
                        organization.organization_id,
                        'student'
                    )
                    roleId = role.role_id
                    oldSchoolId = (
                        await createSchool(
                            testClient,
                            organizationId,
                            'school 1',
                            undefined,
                            { authorization: getAdminAuthToken() }
                        )
                    ).school_id
                    schoolId = (
                        await createSchool(
                            testClient,
                            organizationId,
                            'school 2',
                            undefined,
                            { authorization: getAdminAuthToken() }
                        )
                    ).school_id
                    await addUserToSchool(testClient, userId, oldSchoolId, {
                        authorization: getAdminAuthToken(),
                    })
                })

                it('edits user when email provided', async () => {
                    let email = 'bob@nowhere.com'
                    let phone = undefined
                    let given = 'Bob'
                    let family = 'Smith'

                    let bob = {
                        given_name: given,
                        family_name: family,
                        email: email,
                    } as User

                    bob = await createUserAndValidate(testClient, bob)

                    let gqlresult = await editMembership(
                        testClient,
                        organizationId,
                        bob.user_id,
                        email,
                        phone,
                        given,
                        family,
                        undefined,
                        'Buster',
                        'Male',
                        undefined,
                        new Array(roleId),
                        Array(schoolId),
                        new Array(roleId),
                        { authorization: getAdminAuthToken() }
                    )
                    let newUser = gqlresult.user
                    let membership = gqlresult.membership
                    let schoolmemberships = gqlresult.schoolMemberships
                    expect(newUser).to.exist
                    expect(newUser.email).to.equal(email)
                    expect(newUser.user_id).to.equal(bob.user_id)

                    expect(schoolmemberships).to.exist
                    expect(schoolmemberships.length).to.equal(1)
                    expect(schoolmemberships[0].user_id).to.equal(
                        newUser.user_id
                    )
                    expect(schoolmemberships[0].school_id).to.equal(schoolId)

                    expect(membership).to.exist
                    expect(membership.organization_id).to.equal(organizationId)
                    expect(membership.user_id).to.equal(newUser.user_id)
                    expect(membership.shortcode).to.match(shortcode_re)
                    expect(membership.shortcode.length).to.equal(
                        MEMBERSHIP_SHORTCODE_MAXLEN
                    )
                })

                it('edits user when email provided as phone', async () => {
                    let email = undefined
                    let phone = 'bob.dylan@nowhere.com'
                    let given = 'Bob'
                    let family = 'Smith'
                    let bob = {
                        given_name: given,
                        family_name: family,
                        email: phone,
                    } as User
                    bob = await createUserAndValidate(testClient, bob)

                    let gqlresult = await editMembership(
                        testClient,
                        organizationId,
                        bob.user_id,
                        email,
                        phone,
                        given,
                        family,
                        undefined,
                        'Buster',
                        'Male',
                        undefined,
                        new Array(roleId),
                        Array(schoolId),
                        new Array(roleId),
                        { authorization: getAdminAuthToken() }
                    )
                    let newUser = gqlresult.user
                    let membership = gqlresult.membership
                    let schoolmemberships = gqlresult.schoolMemberships
                    expect(newUser).to.exist
                    expect(newUser.email).to.eq(phone)
                    expect(newUser.phone).to.be.null
                    expect(newUser.user_id).to.eq(bob.user_id)

                    expect(schoolmemberships).to.exist
                    expect(schoolmemberships.length).to.equal(1)
                    expect(schoolmemberships[0].user_id).to.equal(
                        newUser.user_id
                    )
                    expect(schoolmemberships[0].school_id).to.equal(schoolId)

                    expect(membership).to.exist
                    expect(membership.organization_id).to.equal(organizationId)
                    expect(membership.user_id).to.equal(newUser.user_id)
                })

                it('edits user when email provided', async () => {
                    let email = 'bob@nowhere.com'
                    let phone = undefined
                    let given = 'Bob'
                    let family = 'Smith'
                    let bob = {
                        given_name: given,
                        family_name: family,
                        email: email,
                    } as User
                    bob = await createUserAndValidate(testClient, bob)

                    let gqlresult = await editMembership(
                        testClient,
                        organizationId,
                        bob.user_id,
                        email,
                        phone,
                        given,
                        family,
                        undefined,
                        'Buster',
                        'Male',
                        undefined,
                        new Array(roleId),
                        Array(schoolId),
                        new Array(roleId),
                        { authorization: getAdminAuthToken() }
                    )
                    let newUser = gqlresult.user
                    let membership = gqlresult.membership
                    let schoolmemberships = gqlresult.schoolMemberships
                    expect(newUser).to.exist
                    expect(newUser.email).to.equal(email)
                    expect(newUser.user_id).to.eq(bob.user_id)

                    expect(schoolmemberships).to.exist
                    expect(schoolmemberships.length).to.equal(1)
                    expect(schoolmemberships[0].user_id).to.equal(
                        newUser.user_id
                    )
                    expect(schoolmemberships[0].school_id).to.equal(schoolId)

                    expect(membership).to.exist
                    expect(membership.organization_id).to.equal(organizationId)
                    expect(membership.user_id).to.equal(newUser.user_id)
                })

                it('edits user when phone provided', async () => {
                    let email = undefined
                    let phone = '+44207344141'
                    let given = 'Bob'
                    let family = 'Smith'
                    let bob = {
                        given_name: given,
                        family_name: family,
                        phone: phone,
                    } as User
                    bob = await createUserAndValidate(testClient, bob)
                    let gqlresult = await editMembership(
                        testClient,
                        organizationId,
                        bob.user_id,
                        email,
                        phone,
                        given,
                        family,
                        undefined,
                        'Buster',
                        'Male',
                        undefined,
                        new Array(roleId),
                        Array(schoolId),
                        new Array(roleId),
                        { authorization: getAdminAuthToken() }
                    )
                    let newUser = gqlresult.user
                    let membership = gqlresult.membership
                    let schoolmemberships = gqlresult.schoolMemberships
                    expect(newUser).to.exist
                    expect(newUser.phone).to.equal(phone)
                    expect(newUser.user_id).to.eq(bob.user_id)

                    expect(schoolmemberships).to.exist
                    expect(schoolmemberships.length).to.equal(1)
                    expect(schoolmemberships[0].user_id).to.equal(
                        newUser.user_id
                    )
                    expect(schoolmemberships[0].school_id).to.equal(schoolId)

                    expect(membership).to.exist
                    expect(membership.organization_id).to.equal(organizationId)
                    expect(membership.user_id).to.equal(newUser.user_id)
                })

                it('edits user when phone provided as email', async () => {
                    let email = '+44207344141'
                    let phone = undefined
                    let given = 'Bob'
                    let family = 'Smith'
                    let bob = {
                        given_name: given,
                        family_name: family,
                        phone: email,
                    } as User
                    bob = await createUserAndValidate(testClient, bob)
                    let gqlresult = await editMembership(
                        testClient,
                        organizationId,
                        bob.user_id,
                        email,
                        phone,
                        given,
                        family,
                        undefined,
                        'Buster',
                        'Male',
                        undefined,
                        new Array(roleId),
                        Array(schoolId),
                        new Array(roleId),
                        { authorization: getAdminAuthToken() }
                    )
                    let newUser = gqlresult.user
                    let membership = gqlresult.membership
                    let schoolmemberships = gqlresult.schoolMemberships
                    expect(newUser).to.exist
                    expect(newUser.email).to.be.null
                    expect(newUser.phone).to.eq(email)
                    expect(newUser.user_id).to.eq(bob.user_id)

                    expect(schoolmemberships).to.exist
                    expect(schoolmemberships.length).to.equal(1)
                    expect(schoolmemberships[0].user_id).to.equal(
                        newUser.user_id
                    )
                    expect(schoolmemberships[0].school_id).to.equal(schoolId)

                    expect(membership).to.exist
                    expect(membership.organization_id).to.equal(organizationId)
                    expect(membership.user_id).to.equal(newUser.user_id)
                })

                it('edits user when alternate_email and alternate_password are provided', async () => {
                    let email = 'bob@nowhere.com'
                    let given = 'Bob'
                    let family = 'Smith'
                    let alternate_email = 'a@a.com'
                    let alternate_phone = '+123456789'
                    let bob = {
                        given_name: given,
                        family_name: family,
                        email: email,
                    } as User
                    bob = await createUserAndValidate(testClient, bob)
                    let gqlresult = await editMembership(
                        testClient,
                        organizationId,
                        bob.user_id,
                        email,
                        undefined,
                        undefined,
                        undefined,
                        undefined,
                        undefined,
                        undefined,
                        undefined,
                        new Array(roleId),
                        Array(schoolId),
                        new Array(roleId),
                        { authorization: getAdminAuthToken() },
                        undefined,
                        alternate_email,
                        alternate_phone
                    )
                    let newUser = gqlresult.user
                    expect(newUser).to.exist
                    expect(newUser.email).to.equal(email)
                    expect(newUser.user_id).to.eq(bob.user_id)
                    expect(newUser.alternate_email).to.equal(alternate_email)
                    expect(newUser.alternate_phone).to.equal(alternate_phone)
                })

                context('and the organization is marked as inactive', () => {
                    beforeEach(async () => {
                        await deleteOrganization(
                            testClient,
                            organization.organization_id,
                            { authorization: getAdminAuthToken() }
                        )
                    })

                    it('fails to edit membership on the organization', async () => {
                        let email = undefined
                        let phone = '+44207344141'
                        let given = 'Bob'
                        let family = 'Smith'
                        let bob = {
                            given_name: given,
                            family_name: family,
                            phone: phone,
                        } as User
                        bob = await createUserAndValidate(testClient, bob)
                        let gqlresult = await editMembership(
                            testClient,
                            organizationId,
                            undefined,
                            email,
                            phone,
                            given,
                            family,
                            undefined,
                            'Buster',
                            'Male',
                            undefined,
                            new Array(roleId),
                            Array(schoolId),
                            new Array(roleId),
                            { authorization: getAdminAuthToken() }
                        )
                        expect(gqlresult).to.be.null
                    })
                })
            }
        )

        context(
            'The user_id is in a cookie and not the token of a user with the correct permissions',
            async () => {
                let userId: string
                let organizationId: string
                let schoolId: string
                let oldSchoolId: string
                let roleId: string
                let editorRoleId: string
                let otherUserId: string
                let otherUser: User
                let idLessToken: string

                beforeEach(async () => {
                    user = await createAdminUser(testClient)
                    userId = user.user_id
                    otherUser = await createNonAdminUser(testClient)
                    otherUserId = otherUser.user_id
                    organization = await createOrganizationAndValidate(
                        testClient,
                        user.user_id
                    )
                    organizationId = organization.organization_id
                    role = await createRole(
                        testClient,
                        organization.organization_id,
                        'student'
                    )
                    roleId = role.role_id
                    const editorRole = await createRole(
                        testClient,
                        organization.organization_id,
                        'editor'
                    )
                    editorRoleId = editorRole.role_id
                    await addUserToOrganizationAndValidate(
                        testClient,
                        otherUserId,
                        organizationId,
                        { authorization: getAdminAuthToken() }
                    )
                    await addRoleToOrganizationMembership(
                        testClient,
                        userId,
                        organizationId,
                        roleId,
                        { authorization: getAdminAuthToken() }
                    )
                    await grantPermission(
                        testClient,
                        editorRoleId,
                        PermissionName.edit_users_40330,
                        { authorization: getAdminAuthToken() }
                    )
                    await addRoleToOrganizationMembership(
                        testClient,
                        otherUserId,
                        organizationId,
                        editorRoleId,
                        { authorization: getAdminAuthToken() }
                    )
                    oldSchoolId = (
                        await createSchool(
                            testClient,
                            organizationId,
                            'school 1',
                            undefined,
                            { authorization: getAdminAuthToken() }
                        )
                    ).school_id
                    schoolId = (
                        await createSchool(
                            testClient,
                            organizationId,
                            'school 2',
                            undefined,
                            { authorization: getAdminAuthToken() }
                        )
                    ).school_id
                    await addUserToSchool(testClient, userId, oldSchoolId, {
                        authorization: getAdminAuthToken(),
                    })
                    const idLess = {
                        email: otherUser.email,
                        given_name: otherUser.given_name,
                        family_name: otherUser.family_name,
                        date_of_birth: otherUser.date_of_birth,
                    } as User
                    idLessToken = generateToken(userToPayload(idLess))
                })

                it('fails to edits user when no cookie provided', async () => {
                    let email = 'bob@nowhere.com'
                    let phone: string | undefined = undefined
                    let given = 'Bob'
                    let family = 'Smith'
                    let bob = {
                        given_name: given,
                        family_name: family,
                        email: email,
                    } as User
                    bob = await createUserAndValidate(testClient, bob)

                    const fn = () =>
                        editMembership(
                            testClient,
                            organizationId,
                            bob.user_id,
                            email,
                            phone,
                            given,
                            family,
                            undefined,
                            'Buster',
                            'Male',
                            undefined,
                            new Array(roleId),
                            Array(schoolId),
                            new Array(roleId),
                            { authorization: idLessToken }
                        )

                    expect(fn()).to.be.rejected
                })
            }
        )
        context('We create two users with the same email address', () => {
            let userId: string
            let organizationId: string
            let schoolId: string
            let roleId: string
            let otherUserId: string
            let createdUser1Id: string
            let createdUser2Id: string
            let email: string

            beforeEach(async () => {
                user = await createAdminUser(testClient)
                otherUserId = (await createNonAdminUser(testClient)).user_id
                userId = user.user_id
                let organization1 = await createOrganizationAndValidate(
                    testClient,
                    user.user_id
                )
                let organization1Id = organization1.organization_id
                role = await Role.findOneOrFail({
                    where: { role_name: 'Student' },
                })
                roleId = role.role_id
                let school1Id = (
                    await createSchool(
                        testClient,
                        organization1Id,
                        'school 1',
                        undefined,
                        { authorization: getAdminAuthToken() }
                    )
                ).school_id
                organization = await createOrganizationAndValidate(
                    testClient,
                    otherUserId,
                    'other Org',
                    'OTHERORG',
                    getNonAdminAuthToken()
                )
                organizationId = organization.organization_id
                schoolId = (
                    await createSchool(
                        testClient,
                        organizationId,
                        'school 2',
                        undefined,
                        { authorization: getNonAdminAuthToken() }
                    )
                ).school_id

                email = 'bob@nowhere.com'
                let phone = undefined
                let given = 'Bob'
                let family = 'Smith'
                let dateOfBirth = '02-1978'
                let gqlresult = await inviteUser(
                    testClient,
                    organization1Id,
                    email,
                    phone,
                    given,
                    family,
                    dateOfBirth,
                    'Bunter',
                    'Male',
                    undefined,
                    new Array(roleId),
                    Array(school1Id),
                    new Array(roleId),
                    { authorization: getAdminAuthToken() }
                )
                let createdUser = gqlresult?.user
                createdUser1Id = createdUser.user_id
                gqlresult = await inviteUser(
                    testClient,
                    organization1Id,
                    email,
                    phone,
                    given,
                    family,
                    dateOfBirth,
                    'Bunty',
                    'Female',
                    undefined,
                    new Array(roleId),
                    Array(school1Id),
                    new Array(roleId),
                    { authorization: getAdminAuthToken() }
                )
                createdUser = gqlresult?.user
                createdUser2Id = createdUser.user_id
            })
            it('joins the correct user to another organization', async () => {
                let gqlresult = await editMembership(
                    testClient,
                    organizationId,
                    createdUser2Id,
                    email,
                    undefined,
                    undefined,
                    undefined,
                    undefined,
                    undefined,
                    undefined,
                    undefined,
                    new Array(roleId),
                    Array(schoolId),
                    new Array(roleId),
                    { authorization: getAdminAuthToken() }
                )
                let newUser = gqlresult.user
                expect(newUser.user_id).to.eq(createdUser2Id)
                expect(newUser.username).to.eq('Bunty')
                expect(newUser.user_id).to.not.eq(createdUser1Id)
            })
        })
    })

    describe('delete', () => {
        let user: User
        let organization: Organization

        beforeEach(async () => {
            const orgOwner = await createAdminUser(testClient)
            user = await createNonAdminUser(testClient)
            organization = await createOrganizationAndValidate(
                testClient,
                orgOwner.user_id
            )
            const organizationId = organization?.organization_id
            await addUserToOrganizationAndValidate(
                testClient,
                user.user_id,
                organization.organization_id,
                { authorization: getAdminAuthToken() }
            )
            const school = await createSchool(
                testClient,
                organizationId,
                'school',
                undefined,
                { authorization: getAdminAuthToken() }
            )
        })

        context('when not authenticated', () => {
            it('fails to delete the organization', async () => {
                const fn = () =>
                    deleteOrganization(
                        testClient,
                        organization.organization_id,
                        { authorization: undefined }
                    )
                expect(fn()).to.be.rejected
                const dbOrganization = await Organization.findOneOrFail(
                    organization.organization_id
                )
                expect(dbOrganization.status).to.eq(Status.ACTIVE)
                expect(dbOrganization.deleted_at).to.be.null
            })
        })

        context('when authenticated', () => {
            context(
                'and the user does not have delete organization permissions',
                () => {
                    beforeEach(async () => {
                        const role = await createRole(
                            testClient,
                            organization.organization_id
                        )
                        await addRoleToOrganizationMembership(
                            testClient,
                            user.user_id,
                            organization.organization_id,
                            role.role_id
                        )
                    })

                    it('fails to delete the organization', async () => {
                        const fn = () =>
                            deleteOrganization(
                                testClient,
                                organization.organization_id,
                                { authorization: getNonAdminAuthToken() }
                            )
                        expect(fn()).to.be.rejected
                        const dbOrganization = await Organization.findOneOrFail(
                            organization.organization_id
                        )
                        expect(dbOrganization.status).to.eq(Status.ACTIVE)
                        expect(dbOrganization.deleted_at).to.be.null
                    })
                }
            )

            context('and the user has all the permissions', () => {
                beforeEach(async () => {
                    const role = await createRole(
                        testClient,
                        organization.organization_id
                    )
                    await grantPermission(
                        testClient,
                        role.role_id,
                        PermissionName.delete_organization_10440,
                        { authorization: getAdminAuthToken() }
                    )
                    await addRoleToOrganizationMembership(
                        testClient,
                        user.user_id,
                        organization.organization_id,
                        role.role_id
                    )
                })

                it('deletes the organization', async () => {
                    const gqlOrganization = await deleteOrganization(
                        testClient,
                        organization.organization_id,
                        { authorization: getNonAdminAuthToken() }
                    )
                    expect(gqlOrganization).to.be.true
                    const dbOrganization = await Organization.findOneOrFail(
                        organization.organization_id
                    )
                    expect(dbOrganization.status).to.eq(Status.INACTIVE)
                    expect(dbOrganization.deleted_at).not.to.be.null
                })

                it('deletes the organization memberships', async () => {
                    const gqlOrganization = await deleteOrganization(
                        testClient,
                        organization.organization_id,
                        { authorization: getNonAdminAuthToken() }
                    )
                    expect(gqlOrganization).to.be.true
                    const dbOrganization = await Organization.findOneOrFail(
                        organization.organization_id
                    )
                    const dbOrganizationMemberships = await OrganizationMembership.find(
                        {
                            where: {
                                organization_id: organization.organization_id,
                            },
                        }
                    )
                    expect(dbOrganizationMemberships).to.satisfy(
                        (memberships: OrganizationMembership[]) => {
                            return memberships.every(
                                (membership) =>
                                    membership.status === Status.INACTIVE
                            )
                        }
                    )
                })

                it('deletes the organization schools', async () => {
                    const gqlOrganization = await deleteOrganization(
                        testClient,
                        organization.organization_id,
                        { authorization: getNonAdminAuthToken() }
                    )
                    expect(gqlOrganization).to.be.true
                    const dbOrganization = await Organization.findOneOrFail(
                        organization.organization_id
                    )
                    const dbSchools = (await dbOrganization.schools) || []

                    expect(dbSchools).to.satisfy((schools: School[]) => {
                        return schools.every(
                            (school) => school.status === Status.INACTIVE
                        )
                    })
                })

                it('deletes the organization ownership', async () => {
                    const gqlOrganization = await deleteOrganization(
                        testClient,
                        organization.organization_id,
                        { authorization: getNonAdminAuthToken() }
                    )
                    expect(gqlOrganization).to.be.true
                    const dbOrganization = await Organization.findOneOrFail(
                        organization.organization_id
                    )
                    const dbOrganizationOwnership = await OrganizationOwnership.findOneOrFail(
                        {
                            where: {
                                organization_id: organization.organization_id,
                            },
                        }
                    )
                    expect(dbOrganizationOwnership.status).to.eq(
                        Status.INACTIVE
                    )
                })

                context('and the organization is marked as inactive', () => {
                    beforeEach(async () => {
                        await deleteOrganization(
                            testClient,
                            organization.organization_id,
                            { authorization: getAdminAuthToken() }
                        )
                    })

                    it('fails to delete the organization', async () => {
                        const gqlOrganization = await deleteOrganization(
                            testClient,
                            organization.organization_id,
                            { authorization: getNonAdminAuthToken() }
                        )
                        expect(gqlOrganization).to.be.null
                        const dbOrganization = await Organization.findOneOrFail(
                            organization.organization_id
                        )
                        expect(dbOrganization.status).to.eq(Status.INACTIVE)
                        expect(dbOrganization.deleted_at).not.to.be.null
                    })
                })
            })
        })
    })

    describe('createOrUpdateAgeRanges', () => {
        let user: User
        let organization: Organization
        let ageRange: AgeRange

        const ageRangeInfo = (ageRange: AgeRange) => {
            return {
                name: ageRange.name,
                high_value: ageRange.high_value,
                high_value_unit: ageRange.high_value_unit,
                low_value: ageRange.low_value,
                low_value_unit: ageRange.low_value_unit,
                system: ageRange.system,
            }
        }

        beforeEach(async () => {
            const orgOwner = await createAdminUser(testClient)
            user = await createNonAdminUser(testClient)
            organization = await createOrganizationAndValidate(
                testClient,
                orgOwner.user_id
            )
            ageRange = createAgeRange(organization)
            const organizationId = organization?.organization_id
            await addUserToOrganizationAndValidate(
                testClient,
                user.user_id,
                organization.organization_id,
                { authorization: getAdminAuthToken() }
            )
        })

        context('when not authenticated', () => {
            context('and it tries to create new age ranges', () => {
                it('fails to create age ranges in the organization', async () => {
                    const fn = () =>
                        createOrUpdateAgeRanges(
                            testClient,
                            organization.organization_id,
                            [ageRangeInfo(ageRange)],
                            { authorization: undefined }
                        )

                    expect(fn()).to.be.rejected
                    const dbAgeRanges = await AgeRange.find({
                        where: {
                            organization: {
                                organization_id: organization.organization_id,
                            },
                        },
                    })
                    expect(dbAgeRanges).to.be.empty
                })
            })

            context(
                'and it tries to upate existing non system age ranges',
                () => {
                    let newAgeRange: any

                    beforeEach(async () => {
                        const gqlAgeRanges = await createOrUpdateAgeRanges(
                            testClient,
                            organization.organization_id,
                            [ageRangeInfo(ageRange)],
                            { authorization: getAdminAuthToken() }
                        )

                        newAgeRange = {
                            ...ageRangeInfo(ageRange),
                            ...{ id: gqlAgeRanges[0].id, name: 'New Name' },
                        }
                    })

                    it('fails to update age ranges in the organization', async () => {
                        const fn = () =>
                            createOrUpdateAgeRanges(
                                testClient,
                                organization.organization_id,
                                [newAgeRange],
                                { authorization: undefined }
                            )

                        expect(fn()).to.be.rejected
                        const dbAgeRanges = await AgeRange.find({
                            where: {
                                organization: {
                                    organization_id:
                                        organization.organization_id,
                                },
                            },
                        })

                        expect(dbAgeRanges).not.to.be.empty
                        expect(dbAgeRanges.map(ageRangeInfo)).to.deep.eq(
                            [ageRange].map(ageRangeInfo)
                        )
                    })
                }
            )
        })

        context('when authenticated', () => {
            context(
                'and the user does not have create age range permissions',
                () => {
                    beforeEach(async () => {
                        const role = await createRole(
                            testClient,
                            organization.organization_id
                        )
                        await addRoleToOrganizationMembership(
                            testClient,
                            user.user_id,
                            organization.organization_id,
                            role.role_id
                        )
                    })

                    context('and it tries to create new age ranges', () => {
                        it('fails to create age ranges in the organization', async () => {
                            const fn = () =>
                                createOrUpdateAgeRanges(
                                    testClient,
                                    organization.organization_id,
                                    [ageRangeInfo(ageRange)],
                                    { authorization: getNonAdminAuthToken() }
                                )

                            expect(fn()).to.be.rejected
                            const dbAgeRanges = await AgeRange.find({
                                where: {
                                    organization: {
                                        organization_id:
                                            organization.organization_id,
                                    },
                                },
                            })
                            expect(dbAgeRanges).to.be.empty
                        })
                    })
                }
            )

            context(
                'and the user does not have edit age range permissions',
                () => {
                    beforeEach(async () => {
                        const role = await createRole(
                            testClient,
                            organization.organization_id
                        )
                        await addRoleToOrganizationMembership(
                            testClient,
                            user.user_id,
                            organization.organization_id,
                            role.role_id
                        )
                    })

                    context(
                        'and it tries to upate existing non system age ranges',
                        () => {
                            let newAgeRange: any

                            beforeEach(async () => {
                                const gqlAgeRanges = await createOrUpdateAgeRanges(
                                    testClient,
                                    organization.organization_id,
                                    [ageRangeInfo(ageRange)],
                                    { authorization: getAdminAuthToken() }
                                )

                                newAgeRange = {
                                    ...ageRangeInfo(ageRange),
                                    ...{
                                        id: gqlAgeRanges[0].id,
                                        name: 'New Name',
                                    },
                                }
                            })

                            it('fails to update age ranges in the organization', async () => {
                                const fn = () =>
                                    createOrUpdateAgeRanges(
                                        testClient,
                                        organization.organization_id,
                                        [newAgeRange],
                                        {
                                            authorization: getNonAdminAuthToken(),
                                        }
                                    )

                                expect(fn()).to.be.rejected
                                const dbAgeRanges = await AgeRange.find({
                                    where: {
                                        organization: {
                                            organization_id:
                                                organization.organization_id,
                                        },
                                    },
                                })

                                expect(dbAgeRanges).not.to.be.empty
                                expect(
                                    dbAgeRanges.map(ageRangeInfo)
                                ).to.deep.eq([ageRange].map(ageRangeInfo))
                            })
                        }
                    )
                }
            )

            context('and is a non admin user', () => {
                context('and the user has all the permissions', () => {
                    beforeEach(async () => {
                        const role = await createRole(
                            testClient,
                            organization.organization_id
                        )
                        await grantPermission(
                            testClient,
                            role.role_id,
                            PermissionName.create_age_range_20222,
                            { authorization: getAdminAuthToken() }
                        )
                        await grantPermission(
                            testClient,
                            role.role_id,
                            PermissionName.edit_age_range_20332,
                            { authorization: getAdminAuthToken() }
                        )
                        await addRoleToOrganizationMembership(
                            testClient,
                            user.user_id,
                            organization.organization_id,
                            role.role_id
                        )
                    })

                    context('and it tries to create new age ranges', () => {
                        it('creates all the age ranges in the organization', async () => {
                            const gqlAgeRanges = await createOrUpdateAgeRanges(
                                testClient,
                                organization.organization_id,
                                [ageRangeInfo(ageRange)],
                                { authorization: getNonAdminAuthToken() }
                            )

                            const dbAgeRanges = await AgeRange.find({
                                where: {
                                    organization: {
                                        organization_id:
                                            organization.organization_id,
                                    },
                                },
                            })

                            expect(dbAgeRanges).not.to.be.empty
                            expect(dbAgeRanges.map(ageRangeInfo)).to.deep.eq(
                                gqlAgeRanges.map(ageRangeInfo)
                            )
                        })
                    })

                    context(
                        'and it tries to upate existing non system age ranges',
                        () => {
                            let newAgeRange: any

                            beforeEach(async () => {
                                const gqlAgeRanges = await createOrUpdateAgeRanges(
                                    testClient,
                                    organization.organization_id,
                                    [ageRangeInfo(ageRange)],
                                    { authorization: getAdminAuthToken() }
                                )

                                newAgeRange = {
                                    ...ageRangeInfo(ageRange),
                                    ...{
                                        id: gqlAgeRanges[0].id,
                                        name: 'New Name',
                                    },
                                }
                            })

                            it('updates the expected age ranges in the organization', async () => {
                                const gqlAgeRanges = await createOrUpdateAgeRanges(
                                    testClient,
                                    organization.organization_id,
                                    [newAgeRange],
                                    { authorization: getNonAdminAuthToken() }
                                )

                                const dbAgeRanges = await AgeRange.find({
                                    where: {
                                        organization: {
                                            organization_id:
                                                organization.organization_id,
                                        },
                                    },
                                })

                                expect(dbAgeRanges).not.to.be.empty
                                expect(
                                    dbAgeRanges.map(ageRangeInfo)
                                ).to.deep.eq([newAgeRange].map(ageRangeInfo))
                            })
                        }
                    )

                    context(
                        'and it tries to upate existing system age ranges',
                        () => {
                            let newAgeRange: any

                            beforeEach(async () => {
                                ageRange.system = true
                                const gqlAgeRanges = await createOrUpdateAgeRanges(
                                    testClient,
                                    organization.organization_id,
                                    [ageRangeInfo(ageRange)],
                                    { authorization: getAdminAuthToken() }
                                )

                                newAgeRange = {
                                    ...ageRangeInfo(ageRange),
                                    ...{
                                        id: gqlAgeRanges[0].id,
                                        name: 'New Name',
                                    },
                                }
                            })

                            it('fails to update age ranges in the organization', async () => {
                                const fn = () =>
                                    createOrUpdateAgeRanges(
                                        testClient,
                                        organization.organization_id,
                                        [newAgeRange],
                                        {
                                            authorization: getNonAdminAuthToken(),
                                        }
                                    )

                                expect(fn()).to.be.rejected
                                const dbAgeRanges = await AgeRange.find({
                                    where: {
                                        organization: {
                                            organization_id:
                                                organization.organization_id,
                                        },
                                    },
                                })

                                expect(dbAgeRanges).not.to.be.empty
                                expect(
                                    dbAgeRanges.map(ageRangeInfo)
                                ).to.deep.eq([ageRange].map(ageRangeInfo))
                            })
                        }
                    )
                })
            })

            context('and is an admin user', () => {
                context('and the user has all the permissions', () => {
                    context('and it tries to create new age ranges', () => {
                        it('creates all the age ranges in the organization', async () => {
                            const gqlAgeRanges = await createOrUpdateAgeRanges(
                                testClient,
                                organization.organization_id,
                                [ageRangeInfo(ageRange)],
                                { authorization: getAdminAuthToken() }
                            )

                            const dbAgeRanges = await AgeRange.find({
                                where: {
                                    organization: {
                                        organization_id:
                                            organization.organization_id,
                                    },
                                },
                            })

                            expect(dbAgeRanges).not.to.be.empty
                            expect(dbAgeRanges.map(ageRangeInfo)).to.deep.eq(
                                gqlAgeRanges.map(ageRangeInfo)
                            )
                        })
                    })

                    context(
                        'and it tries to upate existing non system age ranges',
                        () => {
                            let newAgeRange: any

                            beforeEach(async () => {
                                const gqlAgeRanges = await createOrUpdateAgeRanges(
                                    testClient,
                                    organization.organization_id,
                                    [ageRangeInfo(ageRange)],
                                    { authorization: getAdminAuthToken() }
                                )

                                newAgeRange = {
                                    ...ageRangeInfo(ageRange),
                                    ...{
                                        id: gqlAgeRanges[0].id,
                                        name: 'New Name',
                                    },
                                }
                            })

                            it('updates the expected age ranges in the organization', async () => {
                                const gqlAgeRanges = await createOrUpdateAgeRanges(
                                    testClient,
                                    organization.organization_id,
                                    [newAgeRange],
                                    { authorization: getAdminAuthToken() }
                                )

                                const dbAgeRanges = await AgeRange.find({
                                    where: {
                                        organization: {
                                            organization_id:
                                                organization.organization_id,
                                        },
                                    },
                                })

                                expect(dbAgeRanges).not.to.be.empty
                                expect(
                                    dbAgeRanges.map(ageRangeInfo)
                                ).to.deep.eq([newAgeRange].map(ageRangeInfo))
                            })
                        }
                    )

                    context(
                        'and it tries to upate existing system age ranges',
                        () => {
                            let newAgeRange: any

                            beforeEach(async () => {
                                ageRange.system = true
                                const gqlAgeRanges = await createOrUpdateAgeRanges(
                                    testClient,
                                    organization.organization_id,
                                    [ageRangeInfo(ageRange)],
                                    { authorization: getAdminAuthToken() }
                                )

                                newAgeRange = {
                                    ...ageRangeInfo(ageRange),
                                    ...{
                                        id: gqlAgeRanges[0].id,
                                        name: 'New Name',
                                    },
                                }
                            })

                            it('updates the expected age ranges in the organization', async () => {
                                const gqlAgeRanges = await createOrUpdateAgeRanges(
                                    testClient,
                                    organization.organization_id,
                                    [newAgeRange],
                                    { authorization: getAdminAuthToken() }
                                )

                                const dbAgeRanges = await AgeRange.find({
                                    where: {
                                        organization: {
                                            organization_id:
                                                organization.organization_id,
                                        },
                                    },
                                })

                                expect(dbAgeRanges).not.to.be.empty
                                expect(
                                    dbAgeRanges.map(ageRangeInfo)
                                ).to.deep.eq([newAgeRange].map(ageRangeInfo))
                            })
                        }
                    )
                })
            })
        })
    })

    describe('ageRanges', () => {
        let user: User
        let organization: Organization
        let ageRange: AgeRange

        const ageRangeInfo = (ageRange: AgeRange) => {
            return {
                name: ageRange.name,
                high_value: ageRange.high_value,
                high_value_unit: ageRange.high_value_unit,
                low_value: ageRange.low_value,
                low_value_unit: ageRange.low_value_unit,
                system: ageRange.system,
            }
        }

        beforeEach(async () => {
            const orgOwner = await createAdminUser(testClient)
            user = await createNonAdminUser(testClient)
            organization = await createOrganizationAndValidate(
                testClient,
                orgOwner.user_id
            )
            ageRange = createAgeRange(organization)
            const organizationId = organization?.organization_id
            await addUserToOrganizationAndValidate(
                testClient,
                user.user_id,
                organization.organization_id,
                { authorization: getAdminAuthToken() }
            )
            await ageRange.save()
        })

        context('when not authenticated', () => {
            it('fails to list age ranges in the organization', async () => {
                const fn = () =>
                    listAgeRanges(testClient, organization.organization_id, {
                        authorization: undefined,
                    })

                expect(fn()).to.be.rejected
                const dbAgeRanges = await AgeRange.find({
                    where: {
                        organization: {
                            organization_id: organization.organization_id,
                        },
                    },
                })
                expect(dbAgeRanges).not.to.be.empty
            })
        })

        context('when authenticated', () => {
            context(
                'and the user does not have view age range permissions',
                () => {
                    beforeEach(async () => {
                        const role = await createRole(
                            testClient,
                            organization.organization_id
                        )
                        await addRoleToOrganizationMembership(
                            testClient,
                            user.user_id,
                            organization.organization_id,
                            role.role_id
                        )
                    })

                    it('fails to list age ranges in the organization', async () => {
                        const fn = () =>
                            listAgeRanges(
                                testClient,
                                organization.organization_id,
                                { authorization: getNonAdminAuthToken() }
                            )

                        expect(fn()).to.be.rejected
                        const dbAgeRanges = await AgeRange.find({
                            where: {
                                organization: {
                                    organization_id:
                                        organization.organization_id,
                                },
                            },
                        })
                        expect(dbAgeRanges).not.to.be.empty
                    })
                }
            )

            context('and the user has all the permissions', () => {
                beforeEach(async () => {
                    const role = await createRole(
                        testClient,
                        organization.organization_id
                    )
                    await grantPermission(
                        testClient,
                        role.role_id,
                        PermissionName.view_age_range_20112,
                        { authorization: getAdminAuthToken() }
                    )
                    await addRoleToOrganizationMembership(
                        testClient,
                        user.user_id,
                        organization.organization_id,
                        role.role_id
                    )
                })

                it('lists all the age ranges in the organization', async () => {
                    const gqlAgeRanges = await listAgeRanges(
                        testClient,
                        organization.organization_id,
                        { authorization: getNonAdminAuthToken() }
                    )

                    const dbAgeRanges = await AgeRange.find({
                        where: [
                            {
                                organization: {
                                    organization_id:
                                        organization.organization_id,
                                },
                            },
                            { system: true },
                        ],
                    })

                    expect(dbAgeRanges).not.to.be.empty
                    expect(dbAgeRanges.map(ageRangeInfo)).to.deep.eq(
                        gqlAgeRanges.map(ageRangeInfo)
                    )
                })
            })
        })
    })

    describe('createOrUpdateGrades', () => {
        let user: User
        let organization: Organization
        let progressFromGrade: Grade
        let progressToGrade: Grade
        let grade: Grade

        let progressFromGradeDetails: any
        let progressToGradeDetails: any

        const gradeInfo = async (grade: Grade) => {
            return {
                name: grade.name,
                progress_from_grade_id: (await grade.progress_from_grade)?.id,
                progress_to_grade_id: (await grade.progress_to_grade)?.id,
                system: grade.system,
            }
        }

        beforeEach(async () => {
            const orgOwner = await createAdminUser(testClient)
            user = await createNonAdminUser(testClient)
            organization = await createOrganizationAndValidate(
                testClient,
                orgOwner.user_id
            )
            progressFromGrade = createGrade(organization)
            await progressFromGrade.save()
            progressFromGradeDetails = await gradeInfo(progressFromGrade)
            progressToGrade = createGrade(organization)
            await progressToGrade.save()
            progressToGradeDetails = await gradeInfo(progressToGrade)
            grade = createGrade(
                organization,
                progressFromGrade,
                progressToGrade
            )
            const organizationId = organization?.organization_id
            await addUserToOrganizationAndValidate(
                testClient,
                user.user_id,
                organization.organization_id,
                { authorization: getAdminAuthToken() }
            )
        })

        context('when not authenticated', () => {
            context('and it tries to create new grades', () => {
                it('fails to create grades in the organization', async () => {
                    const gradeDetails = await gradeInfo(grade)

                    const fn = () =>
                        createOrUpdateGrades(
                            testClient,
                            organization.organization_id,
                            [gradeDetails],
                            { authorization: undefined }
                        )

                    expect(fn()).to.be.rejected
                    const dbGrades = await Grade.find({
                        where: {
                            organization: {
                                organization_id: organization.organization_id,
                            },
                        },
                    })
                    const dGradesDetails = await Promise.all(
                        dbGrades.map(gradeInfo)
                    )
                    expect(dGradesDetails).to.deep.eq([
                        progressFromGradeDetails,
                        progressToGradeDetails,
                    ])
                })
            })

            context('and it tries to upate existing non system grades', () => {
                let gradeDetails: any
                let newGrade: any

                beforeEach(async () => {
                    gradeDetails = await gradeInfo(grade)
                    const gqlGrades = await createOrUpdateGrades(
                        testClient,
                        organization.organization_id,
                        [gradeDetails],
                        { authorization: getAdminAuthToken() }
                    )

                    newGrade = {
                        ...gradeDetails,
                        ...{ id: gqlGrades[0].id, name: 'New Name' },
                    }
                })

                it('fails to update grades in the organization', async () => {
                    const fn = () =>
                        createOrUpdateGrades(
                            testClient,
                            organization.organization_id,
                            [newGrade],
                            { authorization: undefined }
                        )

                    expect(fn()).to.be.rejected
                    const dbGrades = await Grade.find({
                        where: {
                            organization: {
                                organization_id: organization.organization_id,
                            },
                        },
                    })
                    const dGradesDetails = await Promise.all(
                        dbGrades.map(gradeInfo)
                    )
                    expect(dGradesDetails).to.deep.eq([
                        progressFromGradeDetails,
                        progressToGradeDetails,
                        gradeDetails,
                    ])
                })
            })
        })

        context('when authenticated', () => {
            context(
                'and the user does not have create grades permissions',
                () => {
                    beforeEach(async () => {
                        const role = await createRole(
                            testClient,
                            organization.organization_id
                        )
                        await addRoleToOrganizationMembership(
                            testClient,
                            user.user_id,
                            organization.organization_id,
                            role.role_id
                        )
                    })

                    context('and it tries to create new grades', () => {
                        it('fails to create grades in the organization', async () => {
                            const gradeDetails = await gradeInfo(grade)

                            const fn = () =>
                                createOrUpdateGrades(
                                    testClient,
                                    organization.organization_id,
                                    [gradeDetails],
                                    { authorization: getNonAdminAuthToken() }
                                )

                            expect(fn()).to.be.rejected
                            const dbGrades = await Grade.find({
                                where: {
                                    organization: {
                                        organization_id:
                                            organization.organization_id,
                                    },
                                },
                            })
                            const dGradesDetails = await Promise.all(
                                dbGrades.map(gradeInfo)
                            )
                            expect(dGradesDetails).to.deep.eq([
                                progressFromGradeDetails,
                                progressToGradeDetails,
                            ])
                        })
                    })
                }
            )

            context(
                'and the user does not have edit age range permissions',
                () => {
                    beforeEach(async () => {
                        const role = await createRole(
                            testClient,
                            organization.organization_id
                        )
                        await addRoleToOrganizationMembership(
                            testClient,
                            user.user_id,
                            organization.organization_id,
                            role.role_id
                        )
                    })

                    context(
                        'and it tries to upate existing non system grades',
                        () => {
                            let gradeDetails: any
                            let newGrade: any

                            beforeEach(async () => {
                                gradeDetails = await gradeInfo(grade)
                                const gqlGrades = await createOrUpdateGrades(
                                    testClient,
                                    organization.organization_id,
                                    [gradeDetails],
                                    { authorization: getAdminAuthToken() }
                                )

                                newGrade = {
                                    ...gradeDetails,
                                    ...{
                                        id: gqlGrades[0].id,
                                        name: 'New Name',
                                    },
                                }
                            })

                            it('fails to update grades in the organization', async () => {
                                const fn = () =>
                                    createOrUpdateGrades(
                                        testClient,
                                        organization.organization_id,
                                        [newGrade],
                                        {
                                            authorization: getNonAdminAuthToken(),
                                        }
                                    )

                                expect(fn()).to.be.rejected
                                const dbGrades = await Grade.find({
                                    where: {
                                        organization: {
                                            organization_id:
                                                organization.organization_id,
                                        },
                                    },
                                })
                                const dGradesDetails = await Promise.all(
                                    dbGrades.map(gradeInfo)
                                )
                                expect(dGradesDetails).to.deep.eq([
                                    progressFromGradeDetails,
                                    progressToGradeDetails,
                                    gradeDetails,
                                ])
                            })
                        }
                    )
                }
            )

            context('and is a non admin user', () => {
                let gradeDetails: any

                context('and the user has all the permissions', () => {
                    beforeEach(async () => {
                        const role = await createRole(
                            testClient,
                            organization.organization_id
                        )
                        await grantPermission(
                            testClient,
                            role.role_id,
                            PermissionName.create_grade_20223,
                            { authorization: getAdminAuthToken() }
                        )
                        await grantPermission(
                            testClient,
                            role.role_id,
                            PermissionName.edit_grade_20333,
                            { authorization: getAdminAuthToken() }
                        )
                        await addRoleToOrganizationMembership(
                            testClient,
                            user.user_id,
                            organization.organization_id,
                            role.role_id
                        )
                        gradeDetails = await gradeInfo(grade)
                    })

                    context('and it tries to create new grades', () => {
                        it('creates all the grades in the organization', async () => {
                            const gqlGrades = await createOrUpdateGrades(
                                testClient,
                                organization.organization_id,
                                [gradeDetails],
                                { authorization: getNonAdminAuthToken() }
                            )

                            const dbGrades = await Grade.find({
                                where: {
                                    organization: {
                                        organization_id:
                                            organization.organization_id,
                                    },
                                },
                            })

                            const dGradesDetails = await Promise.all(
                                dbGrades.map(gradeInfo)
                            )
                            expect(dGradesDetails).to.deep.eq([
                                progressFromGradeDetails,
                                progressToGradeDetails,
                                gradeDetails,
                            ])
                        })
                    })

                    context(
                        'and it tries to upate existing non system grades',
                        () => {
                            let newGrade: any
                            let newGradeDetails: any

                            beforeEach(async () => {
                                const gqlGrades = await createOrUpdateGrades(
                                    testClient,
                                    organization.organization_id,
                                    [gradeDetails],
                                    { authorization: getAdminAuthToken() }
                                )

                                newGrade = {
                                    ...gradeDetails,
                                    ...{
                                        id: gqlGrades[0].id,
                                        name: 'New Name',
                                    },
                                }

                                newGradeDetails = {
                                    ...gradeDetails,
                                    ...{ name: 'New Name' },
                                }
                            })

                            it('updates the expected grades in the organization', async () => {
                                const gqlGrades = await createOrUpdateGrades(
                                    testClient,
                                    organization.organization_id,
                                    [newGrade],
                                    { authorization: getNonAdminAuthToken() }
                                )

                                const dbGrades = await Grade.find({
                                    where: {
                                        organization: {
                                            organization_id:
                                                organization.organization_id,
                                        },
                                    },
                                })
                                const dGradesDetails = await Promise.all(
                                    dbGrades.map(gradeInfo)
                                )
                                expect(dGradesDetails).to.deep.eq([
                                    progressFromGradeDetails,
                                    progressToGradeDetails,
                                    newGradeDetails,
                                ])
                            })
                        }
                    )

                    context(
                        'and it tries to upate existing system age ranges',
                        () => {
                            let newGrade: any

                            beforeEach(async () => {
                                gradeDetails.system = true
                                const gqlGrades = await createOrUpdateGrades(
                                    testClient,
                                    organization.organization_id,
                                    [gradeDetails],
                                    { authorization: getAdminAuthToken() }
                                )

                                newGrade = {
                                    ...gradeDetails,
                                    ...{
                                        id: gqlGrades[0].id,
                                        name: 'New Name',
                                    },
                                }
                            })

                            it('fails to update age ranges in the organization', async () => {
                                const fn = () =>
                                    createOrUpdateGrades(
                                        testClient,
                                        organization.organization_id,
                                        [newGrade],
                                        {
                                            authorization: getNonAdminAuthToken(),
                                        }
                                    )

                                expect(fn()).to.be.rejected
                                const dbGrades = await Grade.find({
                                    where: {
                                        organization: {
                                            organization_id:
                                                organization.organization_id,
                                        },
                                    },
                                })
                                const dGradesDetails = await Promise.all(
                                    dbGrades.map(gradeInfo)
                                )
                                expect(dGradesDetails).to.deep.eq([
                                    progressFromGradeDetails,
                                    progressToGradeDetails,
                                    gradeDetails,
                                ])
                            })
                        }
                    )
                })
            })

            context('and is an admin user', () => {
                let gradeDetails: any

                beforeEach(async () => {
                    gradeDetails = await gradeInfo(grade)
                })

                context('and the user has all the permissions', () => {
                    context('and it tries to create grades', () => {
                        it('creates all the grades in the organization', async () => {
                            const gqlGrades = await createOrUpdateGrades(
                                testClient,
                                organization.organization_id,
                                [gradeDetails],
                                { authorization: getAdminAuthToken() }
                            )

                            const dbGrades = await Grade.find({
                                where: {
                                    organization: {
                                        organization_id:
                                            organization.organization_id,
                                    },
                                },
                            })

                            const dGradesDetails = await Promise.all(
                                dbGrades.map(gradeInfo)
                            )
                            expect(dGradesDetails).to.deep.eq([
                                progressFromGradeDetails,
                                progressToGradeDetails,
                                gradeDetails,
                            ])
                        })
                    })

                    context(
                        'and it tries to upate existing non system grades',
                        () => {
                            let newGrade: any
                            let newGradeDetails: any

                            beforeEach(async () => {
                                const gqlGrades = await createOrUpdateGrades(
                                    testClient,
                                    organization.organization_id,
                                    [gradeDetails],
                                    { authorization: getAdminAuthToken() }
                                )

                                newGrade = {
                                    ...gradeDetails,
                                    ...{
                                        id: gqlGrades[0].id,
                                        name: 'New Name',
                                    },
                                }

                                newGradeDetails = {
                                    ...gradeDetails,
                                    ...{ name: 'New Name' },
                                }
                            })

                            it('updates the expected grades in the organization', async () => {
                                const gqlGrades = await createOrUpdateGrades(
                                    testClient,
                                    organization.organization_id,
                                    [newGrade],
                                    { authorization: getAdminAuthToken() }
                                )

                                const dbGrades = await Grade.find({
                                    where: {
                                        organization: {
                                            organization_id:
                                                organization.organization_id,
                                        },
                                    },
                                })
                                const dGradesDetails = await Promise.all(
                                    dbGrades.map(gradeInfo)
                                )
                                expect(dGradesDetails).to.deep.eq([
                                    progressFromGradeDetails,
                                    progressToGradeDetails,
                                    newGradeDetails,
                                ])
                            })
                        }
                    )

                    context(
                        'and it tries to upate existing system age ranges',
                        () => {
                            let newGrade: any
                            let newGradeDetails: any

                            beforeEach(async () => {
                                gradeDetails.system = true
                                const gqlGrades = await createOrUpdateGrades(
                                    testClient,
                                    organization.organization_id,
                                    [gradeDetails],
                                    { authorization: getAdminAuthToken() }
                                )

                                newGrade = {
                                    ...gradeDetails,
                                    ...{
                                        id: gqlGrades[0].id,
                                        name: 'New Name',
                                    },
                                }

                                newGradeDetails = {
                                    ...gradeDetails,
                                    ...{ name: 'New Name' },
                                }
                            })

                            it('updates the expected grades in the organization', async () => {
                                const gqlGrades = await createOrUpdateGrades(
                                    testClient,
                                    organization.organization_id,
                                    [newGrade],
                                    { authorization: getAdminAuthToken() }
                                )

                                const dbGrades = await Grade.find({
                                    where: {
                                        organization: {
                                            organization_id:
                                                organization.organization_id,
                                        },
                                    },
                                })
                                const dGradesDetails = await Promise.all(
                                    dbGrades.map(gradeInfo)
                                )
                                expect(dGradesDetails).to.deep.eq([
                                    progressFromGradeDetails,
                                    progressToGradeDetails,
                                    newGradeDetails,
                                ])
                            })
                        }
                    )
                })
            })
        })
    })

    describe('grades', () => {
        let user: User
        let organization: Organization
        let progressFromGrade: Grade
        let progressToGrade: Grade
        let grade: Grade

        let gradeDetails: any
        let progressFromGradeDetails: any
        let progressToGradeDetails: any

        const gradeInfo = async (grade: Grade) => {
            return {
                name: grade.name,
                progress_from_grade_id: (await grade.progress_from_grade)?.id,
                progress_to_grade_id: (await grade.progress_to_grade)?.id,
                system: grade.system,
            }
        }

        beforeEach(async () => {
            const orgOwner = await createAdminUser(testClient)
            user = await createNonAdminUser(testClient)
            organization = await createOrganizationAndValidate(
                testClient,
                orgOwner.user_id
            )
            progressFromGrade = createGrade(organization)
            await progressFromGrade.save()
            progressFromGradeDetails = await gradeInfo(progressFromGrade)
            progressToGrade = createGrade(organization)
            await progressToGrade.save()
            progressToGradeDetails = await gradeInfo(progressToGrade)
            grade = createGrade(
                organization,
                progressFromGrade,
                progressToGrade
            )
            await grade.save()
            gradeDetails = await gradeInfo(grade)
            const organizationId = organization?.organization_id
            await addUserToOrganizationAndValidate(
                testClient,
                user.user_id,
                organization.organization_id,
                { authorization: getAdminAuthToken() }
            )
        })

        context('when not authenticated', () => {
            it('fails to list grades in the organization', async () => {
                const fn = () =>
                    listGrades(testClient, organization.organization_id, {
                        authorization: undefined,
                    })

                expect(fn()).to.be.rejected
                const dbGrades = await Grade.find({
                    where: {
                        organization: {
                            organization_id: organization.organization_id,
                        },
                    },
                })
                const dGradesDetails = await Promise.all(
                    dbGrades.map(gradeInfo)
                )
                expect(dGradesDetails).to.deep.eq([
                    progressFromGradeDetails,
                    progressToGradeDetails,
                    gradeDetails,
                ])
            })
        })

        context('when authenticated', () => {
            context('and the user does not have view grade permissions', () => {
                beforeEach(async () => {
                    const role = await createRole(
                        testClient,
                        organization.organization_id
                    )
                    await addRoleToOrganizationMembership(
                        testClient,
                        user.user_id,
                        organization.organization_id,
                        role.role_id
                    )
                })

                it('fails to list grades in the organization', async () => {
                    const fn = () =>
                        listGrades(testClient, organization.organization_id, {
                            authorization: getNonAdminAuthToken(),
                        })

                    expect(fn()).to.be.rejected
                    const dbGrades = await Grade.find({
                        where: {
                            organization: {
                                organization_id: organization.organization_id,
                            },
                        },
                    })
                    const dGradesDetails = await Promise.all(
                        dbGrades.map(gradeInfo)
                    )
                    expect(dGradesDetails).to.deep.eq([
                        progressFromGradeDetails,
                        progressToGradeDetails,
                        gradeDetails,
                    ])
                })
            })

            context('and the user has all the permissions', () => {
                beforeEach(async () => {
                    const role = await createRole(
                        testClient,
                        organization.organization_id
                    )
                    await grantPermission(
                        testClient,
                        role.role_id,
                        PermissionName.view_grades_20113,
                        { authorization: getAdminAuthToken() }
                    )
                    await addRoleToOrganizationMembership(
                        testClient,
                        user.user_id,
                        organization.organization_id,
                        role.role_id
                    )
                })

                it('lists all the grades in the organization', async () => {
                    const gqlGrades = await listGrades(
                        testClient,
                        organization.organization_id,
                        { authorization: getNonAdminAuthToken() }
                    )

                    const gqlGradesDetails = await Promise.all(
                        gqlGrades.map(gradeInfo)
                    )
                    expect(gqlGradesDetails).to.deep.eq([
                        progressFromGradeDetails,
                        progressToGradeDetails,
                        gradeDetails,
                    ])
                })
            })
        })
    })

    describe('createOrUpdateSubcategories', () => {
        let user: User
        let organization: Organization
        let subcategory: Subcategory
        let newSubcategory: any

        const subcategoryInfo = (subcategory: Subcategory) => {
            return {
                name: subcategory.name,
                system: subcategory.system,
            }
        }

        beforeEach(async () => {
            const orgOwner = await createAdminUser(testClient)
            user = await createNonAdminUser(testClient)
            organization = await createOrganizationAndValidate(
                testClient,
                orgOwner.user_id
            )
            subcategory = createSubcategory(organization)
            const organizationId = organization?.organization_id
            await addUserToOrganizationAndValidate(
                testClient,
                user.user_id,
                organization.organization_id,
                { authorization: getAdminAuthToken() }
            )
        })

        context('when not authenticated', () => {
            context('and it tries to create new subcategories', () => {
                it('fails to create subcstegories in the organization', async () => {
                    const fn = () =>
                        createOrUpdateSubcategories(
                            testClient,
                            organization.organization_id,
                            [subcategoryInfo(subcategory)],
                            { authorization: undefined }
                        )

                    expect(fn()).to.be.rejected
                    const dbSubcategories = await Subcategory.find({
                        where: {
                            organization: {
                                organization_id: organization.organization_id,
                            },
                        },
                    })
                    expect(dbSubcategories).to.be.empty
                })
            })

            context(
                'and it tries to upate existing non system subcategories',
                () => {
                    beforeEach(async () => {
                        const gqlSubcategories = await createOrUpdateSubcategories(
                            testClient,
                            organization.organization_id,
                            [subcategoryInfo(subcategory)],
                            { authorization: getAdminAuthToken() }
                        )

                        newSubcategory = {
                            ...subcategoryInfo(subcategory),
                            ...{ id: gqlSubcategories[0].id, name: 'New Name' },
                        }
                    })

                    it('fails to update subcategories in the organization', async () => {
                        const fn = () =>
                            createOrUpdateSubcategories(
                                testClient,
                                organization.organization_id,
                                [subcategoryInfo(newSubcategory)],
                                { authorization: undefined }
                            )

                        expect(fn()).to.be.rejected
                        const dbSubcategories = await Subcategory.find({
                            where: {
                                organization: {
                                    organization_id:
                                        organization.organization_id,
                                },
                            },
                        })

                        expect(dbSubcategories).not.to.be.empty
                        expect(dbSubcategories.map(subcategoryInfo)).to.deep.eq(
                            [subcategory].map(subcategoryInfo)
                        )
                    })
                }
            )
        })

        context('when authenticated', () => {
            context(
                'and the user does not have create subject permissions',
                () => {
                    beforeEach(async () => {
                        const role = await createRole(
                            testClient,
                            organization.organization_id
                        )
                        await addRoleToOrganizationMembership(
                            testClient,
                            user.user_id,
                            organization.organization_id,
                            role.role_id
                        )
                    })

                    context('and it tries to create new subcategories', () => {
                        it('fails to create subcstegories in the organization', async () => {
                            const fn = () =>
                                createOrUpdateSubcategories(
                                    testClient,
                                    organization.organization_id,
                                    [subcategoryInfo(subcategory)],
                                    { authorization: getNonAdminAuthToken() }
                                )

                            expect(fn()).to.be.rejected
                            const dbSubcategories = await Subcategory.find({
                                where: {
                                    organization: {
                                        organization_id:
                                            organization.organization_id,
                                    },
                                },
                            })
                            expect(dbSubcategories).to.be.empty
                        })
                    })
                }
            )

            context(
                'and the user does not have edit subject permissions',
                () => {
                    beforeEach(async () => {
                        const role = await createRole(
                            testClient,
                            organization.organization_id
                        )
                        await addRoleToOrganizationMembership(
                            testClient,
                            user.user_id,
                            organization.organization_id,
                            role.role_id
                        )
                    })

                    context(
                        'and it tries to upate existing non system subcategories',
                        () => {
                            beforeEach(async () => {
                                const gqlSubcategories = await createOrUpdateSubcategories(
                                    testClient,
                                    organization.organization_id,
                                    [subcategoryInfo(subcategory)],
                                    { authorization: getAdminAuthToken() }
                                )

                                newSubcategory = {
                                    ...subcategoryInfo(subcategory),
                                    ...{
                                        id: gqlSubcategories[0].id,
                                        name: 'New Name',
                                    },
                                }
                            })

                            it('fails to update subcategories in the organization', async () => {
                                const fn = () =>
                                    createOrUpdateSubcategories(
                                        testClient,
                                        organization.organization_id,
                                        [newSubcategory],
                                        {
                                            authorization: getNonAdminAuthToken(),
                                        }
                                    )

                                expect(fn()).to.be.rejected
                                const dbSubcategories = await Subcategory.find({
                                    where: {
                                        organization: {
                                            organization_id:
                                                organization.organization_id,
                                        },
                                    },
                                })

                                expect(dbSubcategories).not.to.be.empty
                                expect(
                                    dbSubcategories.map(subcategoryInfo)
                                ).to.deep.eq([subcategory].map(subcategoryInfo))
                            })
                        }
                    )
                }
            )

            context('and is a non admin user', () => {
                context('and the user has all the permissions', () => {
                    beforeEach(async () => {
                        const role = await createRole(
                            testClient,
                            organization.organization_id
                        )
                        await grantPermission(
                            testClient,
                            role.role_id,
                            PermissionName.create_subjects_20227,
                            { authorization: getAdminAuthToken() }
                        )
                        await grantPermission(
                            testClient,
                            role.role_id,
                            PermissionName.edit_subjects_20337,
                            { authorization: getAdminAuthToken() }
                        )
                        await addRoleToOrganizationMembership(
                            testClient,
                            user.user_id,
                            organization.organization_id,
                            role.role_id
                        )
                    })

                    context('and it tries to create new subcategories', () => {
                        it('creates all the subcategories in the organization', async () => {
                            const gqlSubcategories = await createOrUpdateSubcategories(
                                testClient,
                                organization.organization_id,
                                [subcategoryInfo(subcategory)],
                                { authorization: getNonAdminAuthToken() }
                            )

                            const dbSubcategories = await Subcategory.find({
                                where: {
                                    organization: {
                                        organization_id:
                                            organization.organization_id,
                                    },
                                },
                            })

                            expect(dbSubcategories).not.to.be.empty
                            expect(
                                dbSubcategories.map(subcategoryInfo)
                            ).to.deep.eq(gqlSubcategories.map(subcategoryInfo))
                        })
                    })

                    context(
                        'and it tries to upate existing non system subcategories',
                        () => {
                            beforeEach(async () => {
                                const gqlSubcategories = await createOrUpdateSubcategories(
                                    testClient,
                                    organization.organization_id,
                                    [subcategoryInfo(subcategory)],
                                    { authorization: getAdminAuthToken() }
                                )

                                newSubcategory = {
                                    ...subcategoryInfo(subcategory),
                                    ...{
                                        id: gqlSubcategories[0].id,
                                        name: 'New Name',
                                    },
                                }
                            })

                            it('updates the expected subcategories in the organization', async () => {
                                const gqlSubcategories = await createOrUpdateSubcategories(
                                    testClient,
                                    organization.organization_id,
                                    [newSubcategory],
                                    { authorization: getNonAdminAuthToken() }
                                )

                                const dbSubcategories = await Subcategory.find({
                                    where: {
                                        organization: {
                                            organization_id:
                                                organization.organization_id,
                                        },
                                    },
                                })

                                expect(dbSubcategories).not.to.be.empty
                                expect(
                                    dbSubcategories.map(subcategoryInfo)
                                ).to.deep.eq(
                                    [newSubcategory].map(subcategoryInfo)
                                )
                            })
                        }
                    )

                    context(
                        'and it tries to upate existing system subcategories',
                        () => {
                            beforeEach(async () => {
                                subcategory.system = true
                                const gqlSubcategories = await createOrUpdateSubcategories(
                                    testClient,
                                    organization.organization_id,
                                    [subcategoryInfo(subcategory)],
                                    { authorization: getAdminAuthToken() }
                                )

                                newSubcategory = {
                                    ...subcategoryInfo(subcategory),
                                    ...{
                                        id: gqlSubcategories[0].id,
                                        name: 'New Name',
                                    },
                                }
                            })

                            it('fails to update subcategories in the organization', async () => {
                                const fn = () =>
                                    createOrUpdateSubcategories(
                                        testClient,
                                        organization.organization_id,
                                        [newSubcategory],
                                        {
                                            authorization: getNonAdminAuthToken(),
                                        }
                                    )

                                expect(fn()).to.be.rejected
                                const dbSubcategories = await Subcategory.find({
                                    where: {
                                        organization: {
                                            organization_id:
                                                organization.organization_id,
                                        },
                                    },
                                })

                                expect(dbSubcategories).not.to.be.empty
                                expect(
                                    dbSubcategories.map(subcategoryInfo)
                                ).to.deep.eq([subcategory].map(subcategoryInfo))
                            })
                        }
                    )
                })
            })

            context('and is an admin user', () => {
                context('and the user has all the permissions', () => {
                    context('and it tries to create new subcategories', () => {
                        it('creates all the subcategories in the organization', async () => {
                            const gqlSubcategories = await createOrUpdateSubcategories(
                                testClient,
                                organization.organization_id,
                                [subcategoryInfo(subcategory)],
                                { authorization: getAdminAuthToken() }
                            )

                            const dbSubcategories = await Subcategory.find({
                                where: {
                                    organization: {
                                        organization_id:
                                            organization.organization_id,
                                    },
                                },
                            })

                            expect(dbSubcategories).not.to.be.empty
                            expect(
                                dbSubcategories.map(subcategoryInfo)
                            ).to.deep.eq(gqlSubcategories.map(subcategoryInfo))
                        })
                    })

                    context(
                        'and it tries to upate existing non system subcategories',
                        () => {
                            beforeEach(async () => {
                                const gqlSubcategories = await createOrUpdateSubcategories(
                                    testClient,
                                    organization.organization_id,
                                    [subcategoryInfo(subcategory)],
                                    { authorization: getAdminAuthToken() }
                                )

                                newSubcategory = {
                                    ...subcategoryInfo(subcategory),
                                    ...{
                                        id: gqlSubcategories[0].id,
                                        name: 'New Name',
                                    },
                                }
                            })

                            it('updates the expected subcategories in the organization', async () => {
                                const gqlSubcategories = await createOrUpdateSubcategories(
                                    testClient,
                                    organization.organization_id,
                                    [newSubcategory],
                                    { authorization: getAdminAuthToken() }
                                )

                                const dbSubcategories = await Subcategory.find({
                                    where: {
                                        organization: {
                                            organization_id:
                                                organization.organization_id,
                                        },
                                    },
                                })

                                expect(dbSubcategories).not.to.be.empty
                                expect(
                                    dbSubcategories.map(subcategoryInfo)
                                ).to.deep.eq(
                                    [newSubcategory].map(subcategoryInfo)
                                )
                            })
                        }
                    )

                    context(
                        'and it tries to upate existing system subcategories',
                        () => {
                            beforeEach(async () => {
                                subcategory.system = true
                                const gqlSubcategories = await createOrUpdateSubcategories(
                                    testClient,
                                    organization.organization_id,
                                    [subcategoryInfo(subcategory)],
                                    { authorization: getAdminAuthToken() }
                                )

                                newSubcategory = {
                                    ...subcategoryInfo(subcategory),
                                    ...{
                                        id: gqlSubcategories[0].id,
                                        name: 'New Name',
                                    },
                                }
                            })

                            it('updates the expected subcategories in the organization', async () => {
                                const gqlSubcategories = await createOrUpdateSubcategories(
                                    testClient,
                                    organization.organization_id,
                                    [newSubcategory],
                                    { authorization: getAdminAuthToken() }
                                )

                                const dbSubcategories = await Subcategory.find({
                                    where: {
                                        organization: {
                                            organization_id:
                                                organization.organization_id,
                                        },
                                    },
                                })

                                expect(dbSubcategories).not.to.be.empty
                                expect(
                                    dbSubcategories.map(subcategoryInfo)
                                ).to.deep.eq(
                                    [newSubcategory].map(subcategoryInfo)
                                )
                            })
                        }
                    )
                })
            })
        })
    })

    describe('subcategories', () => {
        let user: User
        let organization: Organization
        let subcategory: Subcategory

        const subcategoryInfo = (subcategory: Subcategory) => {
            return {
                id: subcategory.id,
                name: subcategory.name,
                system: subcategory.system,
            }
        }

        beforeEach(async () => {
            const orgOwner = await createAdminUser(testClient)
            user = await createNonAdminUser(testClient)
            organization = await createOrganizationAndValidate(
                testClient,
                orgOwner.user_id
            )
            subcategory = createSubcategory(organization)
            const organizationId = organization?.organization_id
            await addUserToOrganizationAndValidate(
                testClient,
                user.user_id,
                organization.organization_id,
                { authorization: getAdminAuthToken() }
            )
            await subcategory.save()
        })

        context('when not authenticated', () => {
            it('fails to list subcategories in the organization', async () => {
                const fn = () =>
                    listSubcategories(
                        testClient,
                        organization.organization_id,
                        { authorization: undefined }
                    )

                expect(fn()).to.be.rejected
                const dbSubcategories = await Subcategory.find({
                    where: {
                        organization: {
                            organization_id: organization.organization_id,
                        },
                    },
                })
                expect(dbSubcategories).not.to.be.empty
            })
        })

        context('when authenticated', () => {
            context(
                'and the user does not have view subject permissions',
                () => {
                    beforeEach(async () => {
                        const role = await createRole(
                            testClient,
                            organization.organization_id
                        )
                        await addRoleToOrganizationMembership(
                            testClient,
                            user.user_id,
                            organization.organization_id,
                            role.role_id
                        )
                    })

                    it('fails to list subcategories in the organization', async () => {
                        const fn = () =>
                            listSubcategories(
                                testClient,
                                organization.organization_id,
                                { authorization: getNonAdminAuthToken() }
                            )

                        expect(fn()).to.be.rejected
                        const dbSubcategories = await Subcategory.find({
                            where: {
                                organization: {
                                    organization_id:
                                        organization.organization_id,
                                },
                            },
                        })
                        expect(dbSubcategories).not.to.be.empty
                    })
                }
            )

            context('and the user has all the permissions', () => {
                beforeEach(async () => {
                    const role = await createRole(
                        testClient,
                        organization.organization_id
                    )
                    await grantPermission(
                        testClient,
                        role.role_id,
                        PermissionName.view_subjects_20115,
                        { authorization: getAdminAuthToken() }
                    )
                    await addRoleToOrganizationMembership(
                        testClient,
                        user.user_id,
                        organization.organization_id,
                        role.role_id
                    )
                })

                it('lists all the subcategories in the organization', async () => {
                    const gqlSubcategories = await listSubcategories(
                        testClient,
                        organization.organization_id,
                        { authorization: getNonAdminAuthToken() }
                    )

                    const dbSubcategories = await Subcategory.find({
                        where: {
                            organization: {
                                organization_id: organization.organization_id,
                            },
                        },
                    })

                    expect(dbSubcategories).not.to.be.empty
                    expect(dbSubcategories.map(subcategoryInfo)).to.deep.eq(
                        gqlSubcategories.map(subcategoryInfo)
                    )
                })
            })
        })
    })

    describe('createOrUpdateCategories', () => {
        let user: User
        let organization: Organization
        let category: Category
        let subcategory: Subcategory
        let newCategory: any

        let categoryDetails: any

        const subcategoryInfo = (subcategory: Subcategory) => {
            return subcategory.id
        }

        const categoryInfo = async (category: any) => {
            return {
                name: category.name,
                subcategories: ((await category.subcategories) || []).map(
                    subcategoryInfo
                ),
                system: category.system,
            }
        }

        beforeEach(async () => {
            const orgOwner = await createAdminUser(testClient)
            user = await createNonAdminUser(testClient)
            organization = await createOrganizationAndValidate(
                testClient,
                orgOwner.user_id
            )
            subcategory = createSubcategory(organization)
            await subcategory.save()
            category = createCategory(organization, [subcategory])
            categoryDetails = await categoryInfo(category)
            const organizationId = organization?.organization_id
            await addUserToOrganizationAndValidate(
                testClient,
                user.user_id,
                organization.organization_id,
                { authorization: getAdminAuthToken() }
            )
        })

        context('when not authenticated', () => {
            context('and it tries to create new categories', () => {
                it('fails to create subcstegories in the organization', async () => {
                    const fn = () =>
                        createOrUpdateCategories(
                            testClient,
                            organization.organization_id,
                            [categoryDetails],
                            { authorization: undefined }
                        )

                    expect(fn()).to.be.rejected
                    const dbCategories = await Category.find({
                        where: {
                            organization: {
                                organization_id: organization.organization_id,
                            },
                        },
                    })
                    expect(dbCategories).to.be.empty
                })
            })

            context(
                'and it tries to upate existing non system categories',
                () => {
                    beforeEach(async () => {
                        const gqlCategories = await createOrUpdateCategories(
                            testClient,
                            organization.organization_id,
                            [categoryDetails],
                            { authorization: getAdminAuthToken() }
                        )

                        newCategory = {
                            ...categoryDetails,
                            ...{ id: gqlCategories[0].id, name: 'New Name' },
                        }
                    })

                    it('fails to update categories in the organization', async () => {
                        const fn = () =>
                            createOrUpdateCategories(
                                testClient,
                                organization.organization_id,
                                [categoryInfo(newCategory)],
                                { authorization: undefined }
                            )

                        expect(fn()).to.be.rejected
                        const dbCategories = await Category.find({
                            where: {
                                organization: {
                                    organization_id:
                                        organization.organization_id,
                                },
                            },
                        })

                        expect(dbCategories).not.to.be.empty
                        const dbCategoryDetails = await Promise.all(
                            dbCategories.map(categoryInfo)
                        )
                        expect(dbCategoryDetails).to.deep.eq([categoryDetails])
                    })
                }
            )
        })

        context('when authenticated', () => {
            context(
                'and the user does not have create subject permissions',
                () => {
                    beforeEach(async () => {
                        const role = await createRole(
                            testClient,
                            organization.organization_id
                        )
                        await addRoleToOrganizationMembership(
                            testClient,
                            user.user_id,
                            organization.organization_id,
                            role.role_id
                        )
                    })

                    context('and it tries to create new categories', () => {
                        it('fails to create subcstegories in the organization', async () => {
                            const fn = () =>
                                createOrUpdateCategories(
                                    testClient,
                                    organization.organization_id,
                                    [categoryDetails],
                                    { authorization: getNonAdminAuthToken() }
                                )

                            expect(fn()).to.be.rejected
                            const dbCategories = await Category.find({
                                where: {
                                    organization: {
                                        organization_id:
                                            organization.organization_id,
                                    },
                                },
                            })
                            expect(dbCategories).to.be.empty
                        })
                    })
                }
            )

            context(
                'and the user does not have edit subject permissions',
                () => {
                    beforeEach(async () => {
                        const role = await createRole(
                            testClient,
                            organization.organization_id
                        )
                        await addRoleToOrganizationMembership(
                            testClient,
                            user.user_id,
                            organization.organization_id,
                            role.role_id
                        )
                    })

                    context(
                        'and it tries to upate existing non system categories',
                        () => {
                            beforeEach(async () => {
                                const gqlCategories = await createOrUpdateCategories(
                                    testClient,
                                    organization.organization_id,
                                    [categoryDetails],
                                    { authorization: getAdminAuthToken() }
                                )

                                newCategory = {
                                    ...categoryDetails,
                                    ...{
                                        id: gqlCategories[0].id,
                                        name: 'New Name',
                                    },
                                }
                            })

                            it('fails to update categories in the organization', async () => {
                                const fn = () =>
                                    createOrUpdateCategories(
                                        testClient,
                                        organization.organization_id,
                                        [newCategory],
                                        {
                                            authorization: getNonAdminAuthToken(),
                                        }
                                    )

                                expect(fn()).to.be.rejected
                                const dbCategories = await Category.find({
                                    where: {
                                        organization: {
                                            organization_id:
                                                organization.organization_id,
                                        },
                                    },
                                })

                                expect(dbCategories).not.to.be.empty
                                const dbCategoryDetails = await Promise.all(
                                    dbCategories.map(categoryInfo)
                                )
                                expect(dbCategoryDetails).to.deep.eq([
                                    categoryDetails,
                                ])
                            })
                        }
                    )
                }
            )

            context('and is a non admin user', () => {
                context('and the user has all the permissions', () => {
                    beforeEach(async () => {
                        const role = await createRole(
                            testClient,
                            organization.organization_id
                        )
                        await grantPermission(
                            testClient,
                            role.role_id,
                            PermissionName.create_subjects_20227,
                            { authorization: getAdminAuthToken() }
                        )
                        await grantPermission(
                            testClient,
                            role.role_id,
                            PermissionName.edit_subjects_20337,
                            { authorization: getAdminAuthToken() }
                        )
                        await addRoleToOrganizationMembership(
                            testClient,
                            user.user_id,
                            organization.organization_id,
                            role.role_id
                        )
                    })

                    context('and it tries to create new categories', () => {
                        it('creates all the categories in the organization', async () => {
                            const gqlCategories = await createOrUpdateCategories(
                                testClient,
                                organization.organization_id,
                                [categoryDetails],
                                { authorization: getNonAdminAuthToken() }
                            )

                            const dbCategories = await Category.find({
                                where: {
                                    organization: {
                                        organization_id:
                                            organization.organization_id,
                                    },
                                },
                            })

                            expect(dbCategories).not.to.be.empty
                            const dbCategoryDetails = await Promise.all(
                                dbCategories.map(categoryInfo)
                            )
                            const gqlCateryDetails = await Promise.all(
                                gqlCategories.map(categoryInfo)
                            )
                            expect(dbCategoryDetails).to.deep.eq(
                                gqlCateryDetails
                            )
                        })
                    })

                    context(
                        'and it tries to upate existing non system categories',
                        () => {
                            beforeEach(async () => {
                                const gqlCategories = await createOrUpdateCategories(
                                    testClient,
                                    organization.organization_id,
                                    [categoryDetails],
                                    { authorization: getAdminAuthToken() }
                                )

                                newCategory = {
                                    ...categoryDetails,
                                    ...{
                                        id: gqlCategories[0].id,
                                        name: 'New Name',
                                    },
                                }
                            })

                            it('updates the expected categories in the organization', async () => {
                                let gqlCategories = await createOrUpdateCategories(
                                    testClient,
                                    organization.organization_id,
                                    [newCategory],
                                    { authorization: getNonAdminAuthToken() }
                                )

                                let dbCategories = await Category.find({
                                    where: {
                                        organization: {
                                            organization_id:
                                                organization.organization_id,
                                        },
                                    },
                                })

                                expect(dbCategories).not.to.be.empty
                                let dbCategoryDetails = await Promise.all(
                                    dbCategories.map(categoryInfo)
                                )
                                let newCategoryDetails = {
                                    ...categoryDetails,
                                    name: newCategory.name,
                                }
                                expect(dbCategoryDetails).to.deep.eq([
                                    newCategoryDetails,
                                ])

                                newCategory.subcategories = []
                                gqlCategories = await createOrUpdateCategories(
                                    testClient,
                                    organization.organization_id,
                                    [newCategory],
                                    { authorization: getNonAdminAuthToken() }
                                )

                                dbCategories = await Category.find({
                                    where: {
                                        organization: {
                                            organization_id:
                                                organization.organization_id,
                                        },
                                    },
                                })

                                expect(dbCategories).not.to.be.empty
                                dbCategoryDetails = await Promise.all(
                                    dbCategories.map(categoryInfo)
                                )
                                const gqlCateryDetails = await Promise.all(
                                    gqlCategories.map(categoryInfo)
                                )
                                expect(dbCategoryDetails).to.deep.eq(
                                    gqlCateryDetails
                                )
                            })
                        }
                    )

                    context(
                        'and it tries to upate existing system categories',
                        () => {
                            beforeEach(async () => {
                                category.system = true
                                const gqlCategories = await createOrUpdateCategories(
                                    testClient,
                                    organization.organization_id,
                                    [categoryDetails],
                                    { authorization: getAdminAuthToken() }
                                )

                                newCategory = {
                                    ...categoryDetails,
                                    ...{
                                        id: gqlCategories[0].id,
                                        name: 'New Name',
                                    },
                                }
                            })

                            it('fails to update categories in the organization', async () => {
                                const fn = () =>
                                    createOrUpdateCategories(
                                        testClient,
                                        organization.organization_id,
                                        [newCategory],
                                        {
                                            authorization: getNonAdminAuthToken(),
                                        }
                                    )

                                expect(fn()).to.be.rejected
                                const dbCategories = await Category.find({
                                    where: {
                                        organization: {
                                            organization_id:
                                                organization.organization_id,
                                        },
                                    },
                                })

                                expect(dbCategories).not.to.be.empty
                                const dbCategoryDetails = await Promise.all(
                                    dbCategories.map(categoryInfo)
                                )
                                expect(dbCategoryDetails).to.deep.eq([
                                    categoryDetails,
                                ])
                            })
                        }
                    )
                })
            })

            context('and is an admin user', () => {
                context('and the user has all the permissions', () => {
                    context('and it tries to create new categories', () => {
                        it('creates all the categories in the organization', async () => {
                            const gqlCategories = await createOrUpdateCategories(
                                testClient,
                                organization.organization_id,
                                [categoryDetails],
                                { authorization: getAdminAuthToken() }
                            )

                            const dbCategories = await Category.find({
                                where: {
                                    organization: {
                                        organization_id:
                                            organization.organization_id,
                                    },
                                },
                            })

                            expect(dbCategories).not.to.be.empty
                            const dbCategoryDetails = await Promise.all(
                                dbCategories.map(categoryInfo)
                            )
                            const gqlCateryDetails = await Promise.all(
                                gqlCategories.map(categoryInfo)
                            )
                            expect(dbCategoryDetails).to.deep.eq(
                                gqlCateryDetails
                            )
                        })
                    })

                    context(
                        'and it tries to upate existing non system categories',
                        () => {
                            beforeEach(async () => {
                                const gqlCategories = await createOrUpdateCategories(
                                    testClient,
                                    organization.organization_id,
                                    [categoryDetails],
                                    { authorization: getAdminAuthToken() }
                                )

                                newCategory = {
                                    ...categoryDetails,
                                    ...{
                                        id: gqlCategories[0].id,
                                        name: 'New Name',
                                    },
                                }
                            })

                            it('updates the expected categories in the organization', async () => {
                                const gqlCategories = await createOrUpdateCategories(
                                    testClient,
                                    organization.organization_id,
                                    [newCategory],
                                    { authorization: getAdminAuthToken() }
                                )

                                const dbCategories = await Category.find({
                                    where: {
                                        organization: {
                                            organization_id:
                                                organization.organization_id,
                                        },
                                    },
                                })

                                expect(dbCategories).not.to.be.empty
                                const dbCategoryDetails = await Promise.all(
                                    dbCategories.map(categoryInfo)
                                )
                                const newCategoryDetails = {
                                    ...categoryDetails,
                                    name: newCategory.name,
                                }
                                expect(dbCategoryDetails).to.deep.eq([
                                    newCategoryDetails,
                                ])
                            })
                        }
                    )

                    context(
                        'and it tries to upate existing system categories',
                        () => {
                            beforeEach(async () => {
                                category.system = true
                                const gqlCategories = await createOrUpdateCategories(
                                    testClient,
                                    organization.organization_id,
                                    [categoryDetails],
                                    { authorization: getAdminAuthToken() }
                                )

                                newCategory = {
                                    ...categoryDetails,
                                    ...{
                                        id: gqlCategories[0].id,
                                        name: 'New Name',
                                    },
                                }
                            })

                            it('updates the expected categories in the organization', async () => {
                                const gqlCategories = await createOrUpdateCategories(
                                    testClient,
                                    organization.organization_id,
                                    [newCategory],
                                    { authorization: getAdminAuthToken() }
                                )

                                const dbCategories = await Category.find({
                                    where: {
                                        organization: {
                                            organization_id:
                                                organization.organization_id,
                                        },
                                    },
                                })

                                expect(dbCategories).not.to.be.empty
                                const dbCategoryDetails = await Promise.all(
                                    dbCategories.map(categoryInfo)
                                )
                                const newCategoryDetails = {
                                    ...categoryDetails,
                                    name: newCategory.name,
                                }
                                expect(dbCategoryDetails).to.deep.eq([
                                    newCategoryDetails,
                                ])
                            })
                        }
                    )
                })
            })
        })
    })

    describe('categories', () => {
        let user: User
        let organization: Organization
        let subcategory: Subcategory
        let category: Category

        let categoryDetails: any

        const subcategoryInfo = (subcategory: Subcategory) => {
            return subcategory.id
        }

        const categoryInfo = async (category: Category) => {
            return {
                name: category.name,
                subcategories: ((await category.subcategories) || []).map(
                    subcategoryInfo
                ),
                system: category.system,
            }
        }

        beforeEach(async () => {
            const orgOwner = await createAdminUser(testClient)
            user = await createNonAdminUser(testClient)
            organization = await createOrganizationAndValidate(
                testClient,
                orgOwner.user_id
            )
            subcategory = createSubcategory(organization)
            await subcategory.save()
            category = createCategory(organization)
            const organizationId = organization?.organization_id
            await addUserToOrganizationAndValidate(
                testClient,
                user.user_id,
                organization.organization_id,
                { authorization: getAdminAuthToken() }
            )
            await category.save()
        })

        context('when not authenticated', () => {
            it('fails to list categories in the organization', async () => {
                const fn = () =>
                    listCategories(testClient, organization.organization_id, {
                        authorization: undefined,
                    })

                expect(fn()).to.be.rejected
                const dbCategories = await Category.find({
                    where: {
                        organization: {
                            organization_id: organization.organization_id,
                        },
                    },
                })
                expect(dbCategories).not.to.be.empty
            })
        })

        context('when authenticated', () => {
            context(
                'and the user does not have view subject permissions',
                () => {
                    beforeEach(async () => {
                        const role = await createRole(
                            testClient,
                            organization.organization_id
                        )
                        await addRoleToOrganizationMembership(
                            testClient,
                            user.user_id,
                            organization.organization_id,
                            role.role_id
                        )
                    })

                    it('fails to list categories in the organization', async () => {
                        const fn = () =>
                            listCategories(
                                testClient,
                                organization.organization_id,
                                { authorization: getNonAdminAuthToken() }
                            )

                        expect(fn()).to.be.rejected
                        const dbCategories = await Category.find({
                            where: {
                                organization: {
                                    organization_id:
                                        organization.organization_id,
                                },
                            },
                        })
                        expect(dbCategories).not.to.be.empty
                    })
                }
            )

            context('and the user has all the permissions', () => {
                beforeEach(async () => {
                    const role = await createRole(
                        testClient,
                        organization.organization_id
                    )
                    await grantPermission(
                        testClient,
                        role.role_id,
                        PermissionName.view_subjects_20115,
                        { authorization: getAdminAuthToken() }
                    )
                    await addRoleToOrganizationMembership(
                        testClient,
                        user.user_id,
                        organization.organization_id,
                        role.role_id
                    )
                })

                it('lists all the categories in the organization', async () => {
                    const gqlCategories = await listCategories(
                        testClient,
                        organization.organization_id,
                        { authorization: getNonAdminAuthToken() }
                    )

                    const dbCategories = await Category.find({
                        where: {
                            organization: {
                                organization_id: organization.organization_id,
                            },
                        },
                    })

                    expect(dbCategories).not.to.be.empty
                    const dbCategoryDetails = await Promise.all(
                        dbCategories.map(categoryInfo)
                    )
                    const gqlCateryDetails = await Promise.all(
                        gqlCategories.map(categoryInfo)
                    )
                    expect(dbCategoryDetails).to.deep.eq(gqlCateryDetails)
                })
            })
        })
    })

    describe('createOrUpdateSubjects', () => {
        let user: User
        let organization: Organization
        let subject: Subject
        let category: Category
        let newSubject: any

        let subjectDetails: any

        const categoryInfo = (category: any) => {
            return category.id
        }

        const subjectInfo = async (subject: Subject) => {
            return {
                name: subject.name,
                categories: ((await subject.categories) || []).map(
                    categoryInfo
                ),
                system: subject.system,
            }
        }

        beforeEach(async () => {
            const orgOwner = await createAdminUser(testClient)
            user = await createNonAdminUser(testClient)
            organization = await createOrganizationAndValidate(
                testClient,
                orgOwner.user_id
            )
            category = createCategory(organization)
            await category.save()
            subject = createSubject(organization, [category])
            subjectDetails = await subjectInfo(subject)
            const organizationId = organization?.organization_id
            await addUserToOrganizationAndValidate(
                testClient,
                user.user_id,
                organization.organization_id,
                { authorization: getAdminAuthToken() }
            )
        })

        context('when not authenticated', () => {
            context('and it tries to create new categories', () => {
                it('fails to create subcstegories in the organization', async () => {
                    const fn = () =>
                        createOrUpdateSubjects(
                            testClient,
                            organization.organization_id,
                            [subjectDetails],
                            { authorization: undefined }
                        )

                    expect(fn()).to.be.rejected
                    const dbSubjects = await Subject.find({
                        where: {
                            organization: {
                                organization_id: organization.organization_id,
                            },
                        },
                    })
                    expect(dbSubjects).to.be.empty
                })
            })

            context(
                'and it tries to upate existing non system categories',
                () => {
                    beforeEach(async () => {
                        const gqlSubjects = await createOrUpdateSubjects(
                            testClient,
                            organization.organization_id,
                            [subjectDetails],
                            { authorization: getAdminAuthToken() }
                        )

                        newSubject = {
                            ...subjectDetails,
                            ...{ id: gqlSubjects[0].id, name: 'New Name' },
                        }
                    })

                    it('fails to update categories in the organization', async () => {
                        const fn = () =>
                            createOrUpdateSubjects(
                                testClient,
                                organization.organization_id,
                                [subjectInfo(newSubject)],
                                { authorization: undefined }
                            )

                        expect(fn()).to.be.rejected
                        const dbSubjects = await Subject.find({
                            where: {
                                organization: {
                                    organization_id:
                                        organization.organization_id,
                                },
                            },
                        })

                        expect(dbSubjects).not.to.be.empty
                        const dbSubjectDetails = await Promise.all(
                            dbSubjects.map(subjectInfo)
                        )
                        expect(dbSubjectDetails).to.deep.eq([subjectDetails])
                    })
                }
            )
        })

        context('when authenticated', () => {
            context(
                'and the user does not have create subject permissions',
                () => {
                    beforeEach(async () => {
                        const role = await createRole(
                            testClient,
                            organization.organization_id
                        )
                        await addRoleToOrganizationMembership(
                            testClient,
                            user.user_id,
                            organization.organization_id,
                            role.role_id
                        )
                    })

                    context('and it tries to create new categories', () => {
                        it('fails to create subcstegories in the organization', async () => {
                            const fn = () =>
                                createOrUpdateSubjects(
                                    testClient,
                                    organization.organization_id,
                                    [subjectDetails],
                                    { authorization: getNonAdminAuthToken() }
                                )

                            expect(fn()).to.be.rejected
                            const dbSubjects = await Subject.find({
                                where: {
                                    organization: {
                                        organization_id:
                                            organization.organization_id,
                                    },
                                },
                            })
                            expect(dbSubjects).to.be.empty
                        })
                    })
                }
            )

            context(
                'and the user does not have edit subject permissions',
                () => {
                    beforeEach(async () => {
                        const role = await createRole(
                            testClient,
                            organization.organization_id
                        )
                        await addRoleToOrganizationMembership(
                            testClient,
                            user.user_id,
                            organization.organization_id,
                            role.role_id
                        )
                    })

                    context(
                        'and it tries to upate existing non system categories',
                        () => {
                            beforeEach(async () => {
                                const gqlSubjects = await createOrUpdateSubjects(
                                    testClient,
                                    organization.organization_id,
                                    [subjectDetails],
                                    { authorization: getAdminAuthToken() }
                                )

                                newSubject = {
                                    ...subjectDetails,
                                    ...{
                                        id: gqlSubjects[0].id,
                                        name: 'New Name',
                                    },
                                }
                            })

                            it('fails to update categories in the organization', async () => {
                                const fn = () =>
                                    createOrUpdateSubjects(
                                        testClient,
                                        organization.organization_id,
                                        [newSubject],
                                        {
                                            authorization: getNonAdminAuthToken(),
                                        }
                                    )

                                expect(fn()).to.be.rejected
                                const dbSubjects = await Subject.find({
                                    where: {
                                        organization: {
                                            organization_id:
                                                organization.organization_id,
                                        },
                                    },
                                })

                                expect(dbSubjects).not.to.be.empty
                                const dbSubjectDetails = await Promise.all(
                                    dbSubjects.map(subjectInfo)
                                )
                                expect(dbSubjectDetails).to.deep.eq([
                                    subjectDetails,
                                ])
                            })
                        }
                    )
                }
            )

            context('and is a non admin user', () => {
                context('and the user has all the permissions', () => {
                    beforeEach(async () => {
                        const role = await createRole(
                            testClient,
                            organization.organization_id
                        )
                        await grantPermission(
                            testClient,
                            role.role_id,
                            PermissionName.create_subjects_20227,
                            { authorization: getAdminAuthToken() }
                        )
                        await grantPermission(
                            testClient,
                            role.role_id,
                            PermissionName.view_subjects_20115,
                            { authorization: getAdminAuthToken() }
                        )
                        await grantPermission(
                            testClient,
                            role.role_id,
                            PermissionName.edit_subjects_20337,
                            { authorization: getAdminAuthToken() }
                        )
                        await addRoleToOrganizationMembership(
                            testClient,
                            user.user_id,
                            organization.organization_id,
                            role.role_id
                        )
                    })

                    context('and it tries to create new categories', () => {
                        it('creates all the categories in the organization', async () => {
                            const gqlSubjects = await createOrUpdateSubjects(
                                testClient,
                                organization.organization_id,
                                [subjectDetails],
                                { authorization: getNonAdminAuthToken() }
                            )

                            const dbSubjects = await Subject.find({
                                where: {
                                    organization: {
                                        organization_id:
                                            organization.organization_id,
                                    },
                                },
                            })

                            expect(dbSubjects).not.to.be.empty
                            const dbSubjectDetails = await Promise.all(
                                dbSubjects.map(subjectInfo)
                            )
                            const gqlCateryDetails = await Promise.all(
                                gqlSubjects.map(subjectInfo)
                            )
                            expect(dbSubjectDetails).to.deep.eq(
                                gqlCateryDetails
                            )
                        })
                    })

                    context(
                        'and it tries to upate existing non system categories',
                        () => {
                            beforeEach(async () => {
                                const gqlSubjects = await createOrUpdateSubjects(
                                    testClient,
                                    organization.organization_id,
                                    [subjectDetails],
                                    { authorization: getAdminAuthToken() }
                                )

                                newSubject = {
                                    ...subjectDetails,
                                    ...{
                                        id: gqlSubjects[0].id,
                                        name: 'New Name',
                                    },
                                }
                            })

                            it('updates the expected categories in the organization', async () => {
                                let gqlSubjects = await createOrUpdateSubjects(
                                    testClient,
                                    organization.organization_id,
                                    [newSubject],
                                    { authorization: getNonAdminAuthToken() }
                                )

                                let dbSubjects = await Subject.find({
                                    where: {
                                        organization: {
                                            organization_id:
                                                organization.organization_id,
                                        },
                                    },
                                })

                                expect(dbSubjects).not.to.be.empty
                                let dbSubjectDetails = await Promise.all(
                                    dbSubjects.map(subjectInfo)
                                )
                                let newSubjectDetails = {
                                    ...subjectDetails,
                                    name: newSubject.name,
                                }
                                expect(dbSubjectDetails).to.deep.eq([
                                    newSubjectDetails,
                                ])

                                newSubject.categories = []
                                gqlSubjects = await createOrUpdateSubjects(
                                    testClient,
                                    organization.organization_id,
                                    [newSubject],
                                    { authorization: getNonAdminAuthToken() }
                                )

                                dbSubjects = await Subject.find({
                                    where: {
                                        organization: {
                                            organization_id:
                                                organization.organization_id,
                                        },
                                    },
                                })

                                expect(dbSubjects).not.to.be.empty
                                dbSubjectDetails = await Promise.all(
                                    dbSubjects.map(subjectInfo)
                                )
                                const gqlSubjectDetails = await Promise.all(
                                    gqlSubjects.map(subjectInfo)
                                )
                                expect(dbSubjectDetails).to.deep.eq(
                                    gqlSubjectDetails
                                )
                            })
                        }
                    )

                    context(
                        'and it tries to upate existing system categories',
                        () => {
                            beforeEach(async () => {
                                subject.system = true
                                const gqlSubjects = await createOrUpdateSubjects(
                                    testClient,
                                    organization.organization_id,
                                    [subjectDetails],
                                    { authorization: getAdminAuthToken() }
                                )

                                newSubject = {
                                    ...subjectDetails,
                                    ...{
                                        id: gqlSubjects[0].id,
                                        name: 'New Name',
                                    },
                                }
                            })

                            it('fails to update categories in the organization', async () => {
                                const fn = () =>
                                    createOrUpdateSubjects(
                                        testClient,
                                        organization.organization_id,
                                        [newSubject],
                                        {
                                            authorization: getNonAdminAuthToken(),
                                        }
                                    )

                                expect(fn()).to.be.rejected
                                const dbSubjects = await Subject.find({
                                    where: {
                                        organization: {
                                            organization_id:
                                                organization.organization_id,
                                        },
                                    },
                                })

                                expect(dbSubjects).not.to.be.empty
                                const dbSubjectDetails = await Promise.all(
                                    dbSubjects.map(subjectInfo)
                                )
                                expect(dbSubjectDetails).to.deep.eq([
                                    subjectDetails,
                                ])
                            })
                        }
                    )
                })
            })

            context('and is an admin user', () => {
                context('and the user has all the permissions', () => {
                    context('and it tries to create new categories', () => {
                        it('creates all the categories in the organization', async () => {
                            const gqlSubjects = await createOrUpdateSubjects(
                                testClient,
                                organization.organization_id,
                                [subjectDetails],
                                { authorization: getAdminAuthToken() }
                            )

                            const dbSubjects = await Subject.find({
                                where: {
                                    organization: {
                                        organization_id:
                                            organization.organization_id,
                                    },
                                },
                            })

                            expect(dbSubjects).not.to.be.empty
                            const dbSubjectDetails = await Promise.all(
                                dbSubjects.map(subjectInfo)
                            )
                            const gqlCateryDetails = await Promise.all(
                                gqlSubjects.map(subjectInfo)
                            )
                            expect(dbSubjectDetails).to.deep.eq(
                                gqlCateryDetails
                            )
                        })
                    })

                    context(
                        'and it tries to upate existing non system categories',
                        () => {
                            beforeEach(async () => {
                                const gqlSubjects = await createOrUpdateSubjects(
                                    testClient,
                                    organization.organization_id,
                                    [subjectDetails],
                                    { authorization: getAdminAuthToken() }
                                )

                                newSubject = {
                                    ...subjectDetails,
                                    ...{
                                        id: gqlSubjects[0].id,
                                        name: 'New Name',
                                    },
                                }
                            })

                            it('updates the expected categories in the organization', async () => {
                                const gqlSubjects = await createOrUpdateSubjects(
                                    testClient,
                                    organization.organization_id,
                                    [newSubject],
                                    { authorization: getAdminAuthToken() }
                                )

                                const dbSubjects = await Subject.find({
                                    where: {
                                        organization: {
                                            organization_id:
                                                organization.organization_id,
                                        },
                                    },
                                })

                                expect(dbSubjects).not.to.be.empty
                                const dbSubjectDetails = await Promise.all(
                                    dbSubjects.map(subjectInfo)
                                )
                                const newSubjectDetails = {
                                    ...subjectDetails,
                                    name: newSubject.name,
                                }
                                expect(dbSubjectDetails).to.deep.eq([
                                    newSubjectDetails,
                                ])
                            })
                        }
                    )

                    context(
                        'and it tries to upate existing system categories',
                        () => {
                            beforeEach(async () => {
                                subject.system = true
                                const gqlSubjects = await createOrUpdateSubjects(
                                    testClient,
                                    organization.organization_id,
                                    [subjectDetails],
                                    { authorization: getAdminAuthToken() }
                                )

                                newSubject = {
                                    ...subjectDetails,
                                    ...{
                                        id: gqlSubjects[0].id,
                                        name: 'New Name',
                                    },
                                }
                            })

                            it('updates the expected categories in the organization', async () => {
                                const gqlSubjects = await createOrUpdateSubjects(
                                    testClient,
                                    organization.organization_id,
                                    [newSubject],
                                    { authorization: getAdminAuthToken() }
                                )

                                const dbSubjects = await Subject.find({
                                    where: {
                                        organization: {
                                            organization_id:
                                                organization.organization_id,
                                        },
                                    },
                                })

                                expect(dbSubjects).not.to.be.empty
                                const dbSubjectDetails = await Promise.all(
                                    dbSubjects.map(subjectInfo)
                                )
                                const newSubjectDetails = {
                                    ...subjectDetails,
                                    name: newSubject.name,
                                }
                                expect(dbSubjectDetails).to.deep.eq([
                                    newSubjectDetails,
                                ])
                            })
                        }
                    )
                })
            })
        })
    })

    describe('subjects', () => {
        let user: User
        let organization: Organization
        let category: Category
        let subject: Subject

        let subjectDetails: any

        const categoryInfo = (category: any) => {
            return category.id
        }

        const subjectInfo = async (subject: Subject) => {
            return {
                name: subject.name,
                categories: ((await subject.categories) || []).map(
                    categoryInfo
                ),
                system: subject.system,
            }
        }

        beforeEach(async () => {
            const orgOwner = await createAdminUser(testClient)
            user = await createNonAdminUser(testClient)
            organization = await createOrganizationAndValidate(
                testClient,
                orgOwner.user_id
            )
            category = createCategory(organization)
            await category.save()
            subject = createSubject(organization, [category])
            const organizationId = organization?.organization_id
            await addUserToOrganizationAndValidate(
                testClient,
                user.user_id,
                organization.organization_id,
                { authorization: getAdminAuthToken() }
            )
            await subject.save()
        })

        context('when not authenticated', () => {
            it('fails to list subjects in the organization', async () => {
                const fn = () =>
                    listSubjects(testClient, organization.organization_id, {
                        authorization: undefined,
                    })

                expect(fn()).to.be.rejected
                const dbSubjects = await Subject.find({
                    where: {
                        organization: {
                            organization_id: organization.organization_id,
                        },
                    },
                })
                expect(dbSubjects).not.to.be.empty
            })
        })

        context('when authenticated', () => {
            context(
                'and the user does not have view subject permissions',
                () => {
                    beforeEach(async () => {
                        const role = await createRole(
                            testClient,
                            organization.organization_id
                        )
                        await addRoleToOrganizationMembership(
                            testClient,
                            user.user_id,
                            organization.organization_id,
                            role.role_id
                        )
                    })

                    it('fails to list subjects in the organization', async () => {
                        const fn = () =>
                            listSubjects(
                                testClient,
                                organization.organization_id,
                                { authorization: getNonAdminAuthToken() }
                            )

                        expect(fn()).to.be.rejected
                        const dbSubjects = await Subject.find({
                            where: {
                                organization: {
                                    organization_id:
                                        organization.organization_id,
                                },
                            },
                        })
                        expect(dbSubjects).not.to.be.empty
                    })
                }
            )

            context('and the user has all the permissions', () => {
                beforeEach(async () => {
                    const role = await createRole(
                        testClient,
                        organization.organization_id
                    )
                    await grantPermission(
                        testClient,
                        role.role_id,
                        PermissionName.view_subjects_20115,
                        { authorization: getAdminAuthToken() }
                    )
                    await addRoleToOrganizationMembership(
                        testClient,
                        user.user_id,
                        organization.organization_id,
                        role.role_id
                    )
                })

                it('lists all the subjects in the organization', async () => {
                    const gqlSubjects = await listSubjects(
                        testClient,
                        organization.organization_id,
                        { authorization: getNonAdminAuthToken() }
                    )

                    const dbSubjects = await Subject.find({
                        where: {
                            organization: {
                                organization_id: organization.organization_id,
                            },
                        },
                    })

                    expect(dbSubjects).not.to.be.empty
                    const dbSubjectDetails = await Promise.all(
                        dbSubjects.map(subjectInfo)
                    )
                    const gqlSubjectDetails = await Promise.all(
                        gqlSubjects.map(subjectInfo)
                    )
                    expect(dbSubjectDetails).to.deep.eq(gqlSubjectDetails)
                })
            })
        })
    })

    describe('createOrUpdatePrograms', () => {
        let user: User
        let organization: Organization
        let program: Program
        let ageRange: AgeRange
        let grade: Grade
        let subject: Subject
        let newProgram: any

        let programDetails: any

        const entityInfo = (entity: any) => {
            return entity.id
        }

        const programInfo = async (program: any) => {
            return {
                name: program.name,
                age_ranges: ((await program.age_ranges) || []).map(entityInfo),
                grades: ((await program.grades) || []).map(entityInfo),
                subjects: ((await program.subjects) || []).map(entityInfo),
                system: program.system,
            }
        }

        beforeEach(async () => {
            const orgOwner = await createAdminUser(testClient)
            user = await createNonAdminUser(testClient)
            organization = await createOrganizationAndValidate(
                testClient,
                orgOwner.user_id
            )
            ageRange = createAgeRange(organization)
            await ageRange.save()
            grade = createGrade(organization)
            await grade.save()
            subject = createSubject(organization)
            await subject.save()
            program = createProgram(
                organization,
                [ageRange],
                [grade],
                [subject]
            )
            programDetails = await programInfo(program)
            const organizationId = organization?.organization_id
            await addUserToOrganizationAndValidate(
                testClient,
                user.user_id,
                organization.organization_id,
                { authorization: getAdminAuthToken() }
            )
        })

        context('when not authenticated', () => {
            context('and it tries to create new programs', () => {
                it('fails to create programs in the organization', async () => {
                    const fn = () =>
                        createOrUpdatePrograms(
                            testClient,
                            organization.organization_id,
                            [programDetails],
                            { authorization: undefined }
                        )

                    expect(fn()).to.be.rejected
                    const dbPrograms = await Program.find({
                        where: {
                            organization: {
                                organization_id: organization.organization_id,
                            },
                        },
                    })
                    expect(dbPrograms).to.be.empty
                })
            })

            context(
                'and it tries to upate existing non system programs',
                () => {
                    beforeEach(async () => {
                        const gqlPrograms = await createOrUpdatePrograms(
                            testClient,
                            organization.organization_id,
                            [programDetails],
                            { authorization: getAdminAuthToken() }
                        )

                        newProgram = {
                            ...programDetails,
                            ...{ id: gqlPrograms[0].id, name: 'New Name' },
                        }
                    })

                    it('fails to update programs in the organization', async () => {
                        const fn = () =>
                            createOrUpdatePrograms(
                                testClient,
                                organization.organization_id,
                                [programInfo(newProgram)],
                                { authorization: undefined }
                            )

                        expect(fn()).to.be.rejected
                        const dbPrograms = await Program.find({
                            where: {
                                organization: {
                                    organization_id:
                                        organization.organization_id,
                                },
                            },
                        })

                        expect(dbPrograms).not.to.be.empty
                        const dbProgramDetails = await Promise.all(
                            dbPrograms.map(programInfo)
                        )
                        expect(dbProgramDetails).to.deep.eq([programDetails])
                    })
                }
            )
        })

        context('when authenticated', () => {
            context(
                'and the user does not have create program permissions',
                () => {
                    beforeEach(async () => {
                        const role = await createRole(
                            testClient,
                            organization.organization_id
                        )
                        await addRoleToOrganizationMembership(
                            testClient,
                            user.user_id,
                            organization.organization_id,
                            role.role_id
                        )
                    })

                    context('and it tries to create new programs', () => {
                        it('fails to create programs in the organization', async () => {
                            const fn = () =>
                                createOrUpdatePrograms(
                                    testClient,
                                    organization.organization_id,
                                    [programDetails],
                                    { authorization: getNonAdminAuthToken() }
                                )

                            expect(fn()).to.be.rejected
                            const dbPrograms = await Program.find({
                                where: {
                                    organization: {
                                        organization_id:
                                            organization.organization_id,
                                    },
                                },
                            })
                            expect(dbPrograms).to.be.empty
                        })
                    })
                }
            )

            context(
                'and the user does not have edit program permissions',
                () => {
                    beforeEach(async () => {
                        const role = await createRole(
                            testClient,
                            organization.organization_id
                        )
                        await addRoleToOrganizationMembership(
                            testClient,
                            user.user_id,
                            organization.organization_id,
                            role.role_id
                        )
                    })

                    context(
                        'and it tries to upate existing non system programs',
                        () => {
                            beforeEach(async () => {
                                const gqlPrograms = await createOrUpdatePrograms(
                                    testClient,
                                    organization.organization_id,
                                    [programDetails],
                                    { authorization: getAdminAuthToken() }
                                )

                                newProgram = {
                                    ...programDetails,
                                    ...{
                                        id: gqlPrograms[0].id,
                                        name: 'New Name',
                                    },
                                }
                            })

                            it('fails to update programs in the organization', async () => {
                                const fn = () =>
                                    createOrUpdatePrograms(
                                        testClient,
                                        organization.organization_id,
                                        [newProgram],
                                        {
                                            authorization: getNonAdminAuthToken(),
                                        }
                                    )

                                expect(fn()).to.be.rejected
                                const dbPrograms = await Program.find({
                                    where: {
                                        organization: {
                                            organization_id:
                                                organization.organization_id,
                                        },
                                    },
                                })

                                expect(dbPrograms).not.to.be.empty
                                const dbProgramDetails = await Promise.all(
                                    dbPrograms.map(programInfo)
                                )
                                expect(dbProgramDetails).to.deep.eq([
                                    programDetails,
                                ])
                            })
                        }
                    )
                }
            )

            context('and is a non admin user', () => {
                context('and the user has all the permissions', () => {
                    beforeEach(async () => {
                        const role = await createRole(
                            testClient,
                            organization.organization_id
                        )
                        await grantPermission(
                            testClient,
                            role.role_id,
                            PermissionName.create_program_20221,
                            { authorization: getAdminAuthToken() }
                        )
                        await grantPermission(
                            testClient,
                            role.role_id,
                            PermissionName.edit_program_20331,
                            { authorization: getAdminAuthToken() }
                        )
                        await addRoleToOrganizationMembership(
                            testClient,
                            user.user_id,
                            organization.organization_id,
                            role.role_id
                        )
                    })

                    context('and it tries to create new programs', () => {
                        it('creates all the programs in the organization', async () => {
                            const gqlPrograms = await createOrUpdatePrograms(
                                testClient,
                                organization.organization_id,
                                [programDetails],
                                { authorization: getNonAdminAuthToken() }
                            )

                            const dbPrograms = await Program.find({
                                where: {
                                    organization: {
                                        organization_id:
                                            organization.organization_id,
                                    },
                                },
                            })

                            expect(dbPrograms).not.to.be.empty
                            const dbProgramDetails = await Promise.all(
                                dbPrograms.map(programInfo)
                            )
                            const gqlCateryDetails = await Promise.all(
                                gqlPrograms.map(programInfo)
                            )
                            expect(dbProgramDetails).to.deep.eq(
                                gqlCateryDetails
                            )
                        })
                    })

                    context(
                        'and it tries to upate existing non system programs',
                        () => {
                            beforeEach(async () => {
                                const gqlPrograms = await createOrUpdatePrograms(
                                    testClient,
                                    organization.organization_id,
                                    [programDetails],
                                    { authorization: getAdminAuthToken() }
                                )

                                newProgram = {
                                    ...programDetails,
                                    ...{
                                        id: gqlPrograms[0].id,
                                        name: 'New Name',
                                    },
                                }
                            })

                            it('updates the expected programs in the organization', async () => {
                                let gqlPrograms = await createOrUpdatePrograms(
                                    testClient,
                                    organization.organization_id,
                                    [newProgram],
                                    { authorization: getNonAdminAuthToken() }
                                )

                                let dbPrograms = await Program.find({
                                    where: {
                                        organization: {
                                            organization_id:
                                                organization.organization_id,
                                        },
                                    },
                                })

                                expect(dbPrograms).not.to.be.empty
                                let dbProgramDetails = await Promise.all(
                                    dbPrograms.map(programInfo)
                                )
                                let newProgramDetails = {
                                    ...programDetails,
                                    name: newProgram.name,
                                }
                                expect(dbProgramDetails).to.deep.eq([
                                    newProgramDetails,
                                ])

                                newProgram.age_ranges = []
                                newProgram.grades = []
                                newProgram.subjects = []
                                gqlPrograms = await createOrUpdatePrograms(
                                    testClient,
                                    organization.organization_id,
                                    [newProgram],
                                    { authorization: getNonAdminAuthToken() }
                                )

                                dbPrograms = await Program.find({
                                    where: {
                                        organization: {
                                            organization_id:
                                                organization.organization_id,
                                        },
                                    },
                                })

                                expect(dbPrograms).not.to.be.empty
                                dbProgramDetails = await Promise.all(
                                    dbPrograms.map(programInfo)
                                )
                                const gqlCateryDetails = await Promise.all(
                                    gqlPrograms.map(programInfo)
                                )
                                expect(dbProgramDetails).to.deep.eq(
                                    gqlCateryDetails
                                )
                            })
                        }
                    )

                    context(
                        'and it tries to upate existing system programs',
                        () => {
                            beforeEach(async () => {
                                program.system = true
                                const gqlPrograms = await createOrUpdatePrograms(
                                    testClient,
                                    organization.organization_id,
                                    [programDetails],
                                    { authorization: getAdminAuthToken() }
                                )

                                newProgram = {
                                    ...programDetails,
                                    ...{
                                        id: gqlPrograms[0].id,
                                        name: 'New Name',
                                    },
                                }
                            })

                            it('fails to update programs in the organization', async () => {
                                const fn = () =>
                                    createOrUpdatePrograms(
                                        testClient,
                                        organization.organization_id,
                                        [newProgram],
                                        {
                                            authorization: getNonAdminAuthToken(),
                                        }
                                    )

                                expect(fn()).to.be.rejected
                                const dbPrograms = await Program.find({
                                    where: {
                                        organization: {
                                            organization_id:
                                                organization.organization_id,
                                        },
                                    },
                                })

                                expect(dbPrograms).not.to.be.empty
                                const dbProgramDetails = await Promise.all(
                                    dbPrograms.map(programInfo)
                                )
                                expect(dbProgramDetails).to.deep.eq([
                                    programDetails,
                                ])
                            })
                        }
                    )
                })
            })

            context('and is an admin user', () => {
                context('and the user has all the permissions', () => {
                    context('and it tries to create new programs', () => {
                        it('creates all the programs in the organization', async () => {
                            const gqlPrograms = await createOrUpdatePrograms(
                                testClient,
                                organization.organization_id,
                                [programDetails],
                                { authorization: getAdminAuthToken() }
                            )

                            const dbPrograms = await Program.find({
                                where: {
                                    organization: {
                                        organization_id:
                                            organization.organization_id,
                                    },
                                },
                            })

                            expect(dbPrograms).not.to.be.empty
                            const dbProgramDetails = await Promise.all(
                                dbPrograms.map(programInfo)
                            )
                            const gqlCateryDetails = await Promise.all(
                                gqlPrograms.map(programInfo)
                            )
                            expect(dbProgramDetails).to.deep.eq(
                                gqlCateryDetails
                            )
                        })
                    })

                    context(
                        'and it tries to upate existing non system programs',
                        () => {
                            beforeEach(async () => {
                                const gqlPrograms = await createOrUpdatePrograms(
                                    testClient,
                                    organization.organization_id,
                                    [programDetails],
                                    { authorization: getAdminAuthToken() }
                                )

                                newProgram = {
                                    ...programDetails,
                                    ...{
                                        id: gqlPrograms[0].id,
                                        name: 'New Name',
                                    },
                                }
                            })

                            it('updates the expected programs in the organization', async () => {
                                const gqlPrograms = await createOrUpdatePrograms(
                                    testClient,
                                    organization.organization_id,
                                    [newProgram],
                                    { authorization: getAdminAuthToken() }
                                )

                                const dbPrograms = await Program.find({
                                    where: {
                                        organization: {
                                            organization_id:
                                                organization.organization_id,
                                        },
                                    },
                                })

                                expect(dbPrograms).not.to.be.empty
                                const dbProgramDetails = await Promise.all(
                                    dbPrograms.map(programInfo)
                                )
                                const newProgramDetails = {
                                    ...programDetails,
                                    name: newProgram.name,
                                }
                                expect(dbProgramDetails).to.deep.eq([
                                    newProgramDetails,
                                ])
                            })
                        }
                    )

                    context(
                        'and it tries to upate existing system programs',
                        () => {
                            beforeEach(async () => {
                                program.system = true
                                const gqlPrograms = await createOrUpdatePrograms(
                                    testClient,
                                    organization.organization_id,
                                    [programDetails],
                                    { authorization: getAdminAuthToken() }
                                )

                                newProgram = {
                                    ...programDetails,
                                    ...{
                                        id: gqlPrograms[0].id,
                                        name: 'New Name',
                                    },
                                }
                            })

                            it('updates the expected programs in the organization', async () => {
                                const gqlPrograms = await createOrUpdatePrograms(
                                    testClient,
                                    organization.organization_id,
                                    [newProgram],
                                    { authorization: getAdminAuthToken() }
                                )

                                const dbPrograms = await Program.find({
                                    where: {
                                        organization: {
                                            organization_id:
                                                organization.organization_id,
                                        },
                                    },
                                })

                                expect(dbPrograms).not.to.be.empty
                                const dbProgramDetails = await Promise.all(
                                    dbPrograms.map(programInfo)
                                )
                                const newProgramDetails = {
                                    ...programDetails,
                                    name: newProgram.name,
                                }
                                expect(dbProgramDetails).to.deep.eq([
                                    newProgramDetails,
                                ])
                            })
                        }
                    )
                })
            })
        })
    })

    describe('programs', () => {
        let user: User
        let organization: Organization

        let program: Program

        let programDetails: any

        const programInfo = async (program: Program) => {
            return {
                name: program.name,
                system: program.system,
            }
        }

        beforeEach(async () => {
            const orgOwner = await createAdminUser(testClient)
            user = await createNonAdminUser(testClient)
            organization = await createOrganizationAndValidate(
                testClient,
                orgOwner.user_id
            )
            program = createProgram(organization)
            await program.save()
            programDetails = await programInfo(program)
            const organizationId = organization?.organization_id
            await addUserToOrganizationAndValidate(
                testClient,
                user.user_id,
                organization.organization_id,
                { authorization: getAdminAuthToken() }
            )
        })

        context('when not authenticated', () => {
            it('fails to list programs in the organization', async () => {
                const fn = () =>
                    listPrograms(testClient, organization.organization_id, {
                        authorization: undefined,
                    })

                expect(fn()).to.be.rejected
                const dbprograms = await Program.find({
                    where: {
                        organization: {
                            organization_id: organization.organization_id,
                        },
                    },
                })
                const dprogramsDetails = await Promise.all(
                    dbprograms.map(programInfo)
                )
                expect(dprogramsDetails).to.deep.eq([programDetails])
            })
        })

        context('when authenticated', () => {
            context(
                'and the user does not have view program permissions',
                () => {
                    beforeEach(async () => {
                        const role = await createRole(
                            testClient,
                            organization.organization_id
                        )
                        await addRoleToOrganizationMembership(
                            testClient,
                            user.user_id,
                            organization.organization_id,
                            role.role_id
                        )
                    })

                    it('fails to list programs in the organization', async () => {
                        const fn = () =>
                            listPrograms(
                                testClient,
                                organization.organization_id,
                                { authorization: getNonAdminAuthToken() }
                            )

                        expect(fn()).to.be.rejected
                        const dbprograms = await Program.find({
                            where: {
                                organization: {
                                    organization_id:
                                        organization.organization_id,
                                },
                            },
                        })
                        const dprogramsDetails = await Promise.all(
                            dbprograms.map(programInfo)
                        )
                        expect(dprogramsDetails).to.deep.eq([programDetails])
                    })
                }
            )

            context('and the user has all the permissions', () => {
                beforeEach(async () => {
                    const role = await createRole(
                        testClient,
                        organization.organization_id
                    )
                    await grantPermission(
                        testClient,
                        role.role_id,
                        PermissionName.view_program_20111,
                        { authorization: getAdminAuthToken() }
                    )
                    await addRoleToOrganizationMembership(
                        testClient,
                        user.user_id,
                        organization.organization_id,
                        role.role_id
                    )
                })

                it('lists all the programs in the organization', async () => {
                    const gqlprograms = await listPrograms(
                        testClient,
                        organization.organization_id,
                        { authorization: getNonAdminAuthToken() }
                    )

                    const gqlprogramsDetails = await Promise.all(
                        gqlprograms.map(programInfo)
                    )
                    expect(gqlprogramsDetails).to.deep.eq([programDetails])
                })
            })
        })
    })
})<|MERGE_RESOLUTION|>--- conflicted
+++ resolved
@@ -184,52 +184,6 @@
             const authTokenOfUserMakingMod = getNonAdminAuthToken()
 
             beforeEach(async () => {
-<<<<<<< HEAD
-                idOfUserMakingMod = (await createUserBilly(testClient)).user_id;
-                await addUserToOrganizationAndValidate(testClient, idOfUserMakingMod, organizationId, { authorization: getJoeAuthToken() });
-            });
-
-            it("should throw a permission exception and not mutate the database entry", async () => {
-                const fn = () => updateOrganization(testClient, organizationId, mods, { authorization: authTokenOfUserMakingMod });
-                expect(fn()).to.be.rejected;
-                const dbOrg = await Organization.findOneOrFail(organizationId);
-                expect(dbOrg).to.not.include(mods);
-            });
-        });
-
-        context("when an organization with the given organization name already exists", () => {
-            let idOfUserMakingMod: string;
-            let authTokenOfUserMakingMod: string;
-            let existentOrganization: Organization
-
-            beforeEach(async () => {
-                idOfUserMakingMod = (await createUserBilly(testClient)).user_id;
-                authTokenOfUserMakingMod = getBillyAuthToken();
-                existentOrganization = new Organization();
-                existentOrganization.organization_name = "Organization 1";
-                await existentOrganization.save();
-                await addUserToOrganizationAndValidate(testClient, idOfUserMakingMod, organizationId, { authorization: getJoeAuthToken() });
-                const editOrgRole = await createRole(testClient, organizationId);
-                await grantPermission(testClient, editOrgRole.role_id, PermissionName.edit_an_organization_details_5, { authorization: getJoeAuthToken() });
-                await addRoleToOrganizationMembership(testClient, idOfUserMakingMod, organization.organization_id, editOrgRole.role_id);
-            });
-
-            it("throws an error", async () => {
-                const fn = () => updateOrganization(testClient, organizationId, { ...mods, organization_name: "Organization 1" }, { authorization: authTokenOfUserMakingMod });
-                expect(fn()).to.be.rejected;
-
-                const dbOrg = await Organization.findOneOrFail(organizationId);
-                expect(dbOrg).to.not.include(mods);
-            });
-        });
-    });
-
-    describe("findOrCreateUser", async () => {
-        beforeEach(async () => {
-            user = await createUserJoe(testClient);
-            organization = await createOrganizationAndValidate(testClient, user.user_id);
-        });
-=======
                 idOfUserMakingMod = (await createNonAdminUser(testClient))
                     .user_id
                 await addUserToOrganizationAndValidate(
@@ -250,8 +204,63 @@
                 expect(dbOrg).to.not.include(mods)
             })
         })
+
+        context(
+            'when an organization with the given organization name already exists',
+            () => {
+                let idOfUserMakingMod: string
+                let authTokenOfUserMakingMod: string
+                let existentOrganization: Organization
+
+                beforeEach(async () => {
+                    idOfUserMakingMod = (await createNonAdminUser(testClient))
+                        .user_id
+                    authTokenOfUserMakingMod = getNonAdminAuthToken()
+                    existentOrganization = new Organization()
+                    existentOrganization.organization_name = 'Organization 1'
+                    await existentOrganization.save()
+                    await addUserToOrganizationAndValidate(
+                        testClient,
+                        idOfUserMakingMod,
+                        organizationId,
+                        { authorization: getAdminAuthToken() }
+                    )
+                    const editOrgRole = await createRole(
+                        testClient,
+                        organizationId
+                    )
+                    await grantPermission(
+                        testClient,
+                        editOrgRole.role_id,
+                        PermissionName.edit_an_organization_details_5,
+                        { authorization: getAdminAuthToken() }
+                    )
+                    await addRoleToOrganizationMembership(
+                        testClient,
+                        idOfUserMakingMod,
+                        organization.organization_id,
+                        editOrgRole.role_id
+                    )
+                })
+
+                it('throws an error', async () => {
+                    const fn = () =>
+                        updateOrganization(
+                            testClient,
+                            organizationId,
+                            { ...mods, organization_name: 'Organization 1' },
+                            { authorization: authTokenOfUserMakingMod }
+                        )
+                    expect(fn()).to.be.rejected
+
+                    const dbOrg = await Organization.findOneOrFail(
+                        organizationId
+                    )
+                    expect(dbOrg).to.not.include(mods)
+                })
+            }
+        )
     })
->>>>>>> 2ca00e99
 
     describe('findOrCreateUser', async () => {
         beforeEach(async () => {
