--- conflicted
+++ resolved
@@ -208,7 +208,6 @@
         });
     });
 
-<<<<<<< HEAD
     context("when provided shortcode already exists in another user in the same organization", () => {
         beforeEach(async () => {
             const existentUser = await createUserBilly(testClient);
@@ -232,7 +231,9 @@
             })
 
             expect(dbUser).to.be.undefined
-=======
+        });
+    });
+
     context("when user email is not valid", () => {
         it("throws an error", async () => {
             for(const email of ['no.at.symbol.com', 'with space@gmail.com', 'ih@vetwo@symbols.com']){
@@ -262,7 +263,6 @@
 
                 expect(dbUser).to.be.undefined
             }
->>>>>>> c2106e66
         });
     });
 
