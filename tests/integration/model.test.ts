import { expect, use } from 'chai'
import { Connection } from 'typeorm'
import {
    ApolloServerTestClient,
    createTestClient,
} from '../utils/createTestClient'
import { createTestConnection } from '../utils/testConnection'
import { createServer } from '../../src/utils/createServer'
import { createAdminUser, createNonAdminUser } from '../utils/testEntities'
import { createAgeRange } from '../factories/ageRange.factory'
import { createGrade } from '../factories/grade.factory'
import { createOrganization } from '../factories/organization.factory'
import { createRole } from '../factories/role.factory'
import { createSchool } from '../factories/school.factory'
import { createSubcategory } from '../factories/subcategory.factory'
import { createUser } from '../factories/user.factory'
import {
    getAgeRange,
    getGrade,
    getSubcategory,
    getAllOrganizations,
    getOrganizations,
    myUsers,
    getProgram,
    permissionsConnection,
    userConnection,
} from '../utils/operations/modelOps'
import { getAdminAuthToken, getNonAdminAuthToken } from '../utils/testConfig'
import {
    createOrganizationAndValidate,
    addOrganizationToUserAndValidate,
    addSchoolToUser,
} from '../utils/operations/userOps'
import { addUserToOrganizationAndValidate } from '../utils/operations/organizationOps'
import { Model } from '../../src/model'
import { AgeRange } from '../../src/entities/ageRange'
import { Grade } from '../../src/entities/grade'
import { User } from '../../src/entities/user'
import { Permission } from '../../src/entities/permission'
import { Organization } from '../../src/entities/organization'
import { Subcategory } from '../../src/entities/subcategory'
import chaiAsPromised from 'chai-as-promised'
import { Program } from '../../src/entities/program'
import { createProgram } from '../factories/program.factory'
import { Role } from '../../src/entities/role'
import { before } from 'mocha'
import { School } from '../../src/entities/school'
import RolesInitializer from '../../src/initializers/roles'
import { IEntityFilter } from '../../src/utils/pagination/filtering'
import { addRoleToOrganizationMembership } from '../utils/operations/organizationMembershipOps'
import { addRoleToSchoolMembership } from '../utils/operations/schoolMembershipOps'
import { OrganizationMembership } from '../../src/entities/organizationMembership'
import { Status } from '../../src/entities/status'
import { PermissionName } from '../../src/permissions/permissionNames'
import { grantPermission } from '../utils/operations/roleOps'
import {
    renameDuplicateGradesMutation,
    renameDuplicateGradesQuery,
} from '../utils/operations/renameDuplicateGrades'
import { convertDataToCursor } from '../../src/utils/pagination/paginate'

use(chaiAsPromised)

describe('model', () => {
    let connection: Connection
    let testClient: ApolloServerTestClient

    before(async () => {
        connection = await createTestConnection()
        const server = createServer(new Model(connection))
        testClient = createTestClient(server)
    })

    after(async () => {
        await connection?.close()
    })

    describe('getMyUser', () => {
        let user: User

        beforeEach(async () => {
            user = await createAdminUser(testClient)
        })
    })

    describe('myUsers', () => {
        let user: User

        beforeEach(async () => {
            user = await createAdminUser(testClient)
        })

        context('when user is not logged in', () => {
            it('raises an error', async () => {
                const fn = () =>
                    myUsers(testClient, { authorization: undefined })

                expect(fn()).to.be.rejected
            })
        })

        context('when user is logged in', () => {
            const userInfo = (user: User) => {
                return user.user_id
            }

            it('returns the expected users', async () => {
                const gqlUsers = await myUsers(testClient, {
                    authorization: getAdminAuthToken(),
                })

                expect(gqlUsers.map(userInfo)).to.deep.eq([user.user_id])
            })
        })
    })

    describe('getOrganizations', () => {
        let user: User
        let organization: Organization

        beforeEach(async () => {
            user = await createAdminUser(testClient)
            organization = await createOrganizationAndValidate(
                testClient,
                user.user_id
            )
        })

        context('when user is not logged in', () => {
            it('returns an empty list of organizations', async () => {
                const gqlOrgs = await getAllOrganizations(testClient, {
                    authorization: undefined,
                })

                expect(gqlOrgs).to.be.empty
            })
        })

        context('when user is logged in', () => {
            const orgInfo = (org: Organization) => {
                return org.organization_id
            }
            let otherOrganization: Organization

            beforeEach(async () => {
                const otherUser = await createNonAdminUser(testClient)
                otherOrganization = await createOrganizationAndValidate(
                    testClient,
                    otherUser.user_id,
                    "Billy's Org"
                )
            })

            context('and the user is not an admin', () => {
                it('raises an error', async () => {
                    const fn = () =>
                        getAllOrganizations(testClient, {
                            authorization: getNonAdminAuthToken(),
                        })

                    expect(fn()).to.be.rejected
                })
            })

            context('and there is no filter in the organization ids', () => {
                it('returns the expected organizations', async () => {
                    const gqlOrgs = await getAllOrganizations(testClient, {
                        authorization: getAdminAuthToken(),
                    })

                    expect(gqlOrgs.map(orgInfo)).to.deep.eq([
                        organization.organization_id,
                        otherOrganization.organization_id,
                    ])
                })
            })

            context('and there is a filter in the organization ids', () => {
                it('returns the expected organizations', async () => {
                    const gqlOrgs = await getOrganizations(
                        testClient,
                        [organization.organization_id],
                        { authorization: getAdminAuthToken() }
                    )

                    expect(gqlOrgs.map(orgInfo)).to.deep.eq([
                        organization.organization_id,
                    ])
                })
            })
        })
    })

    describe('getAgeRange', () => {
        let user: User
        let ageRange: AgeRange
        let organizationId: string

        const ageRangeInfo = (ageRange: AgeRange) => {
            return {
                id: ageRange.id,
                name: ageRange.name,
                high_value: ageRange.high_value,
                high_value_unit: ageRange.high_value_unit,
                low_value: ageRange.low_value,
                low_value_unit: ageRange.low_value_unit,
                system: ageRange.system,
            }
        }

        beforeEach(async () => {
            user = await createAdminUser(testClient)
            const org = createOrganization(user)
            await connection.manager.save(org)
            organizationId = org.organization_id
            ageRange = createAgeRange(org)
            await connection.manager.save(ageRange)
        })

        context('when user is not logged in', () => {
            it('returns no age range', async () => {
                const gqlAgeRange = await getAgeRange(testClient, ageRange.id, {
                    authorization: undefined,
                })

                expect(gqlAgeRange).to.be.null
            })
        })

        context('when user is logged in', () => {
            let otherUserId: string

            beforeEach(async () => {
                const otherUser = await createNonAdminUser(testClient)
                otherUserId = otherUser.user_id
            })

            context('and the user is not an admin', () => {
                context(
                    'and it belongs to the organization from the age range',
                    () => {
                        beforeEach(async () => {
                            await addUserToOrganizationAndValidate(
                                testClient,
                                otherUserId,
                                organizationId,
                                { authorization: getAdminAuthToken() }
                            )
                        })

                        it('returns the expected age range', async () => {
                            const gqlAgeRange = await getAgeRange(
                                testClient,
                                ageRange.id,
                                { authorization: getNonAdminAuthToken() }
                            )

                            expect(gqlAgeRange).not.to.be.null
                            expect(ageRangeInfo(gqlAgeRange)).to.deep.eq(
                                ageRangeInfo(ageRange)
                            )
                        })
                    }
                )

                context(
                    'and it does not belongs to the organization from the age range',
                    () => {
                        it('returns no age range', async () => {
                            const gqlAgeRange = await getAgeRange(
                                testClient,
                                ageRange.id,
                                { authorization: getNonAdminAuthToken() }
                            )

                            expect(gqlAgeRange).to.be.null
                        })
                    }
                )
            })

            context('and the user is an admin', () => {
                context(
                    'and it belongs to the organization from the age range',
                    () => {
                        beforeEach(async () => {
                            await addUserToOrganizationAndValidate(
                                testClient,
                                user.user_id,
                                organizationId,
                                { authorization: getAdminAuthToken() }
                            )
                        })

                        it('returns the expected age range', async () => {
                            const gqlAgeRange = await getAgeRange(
                                testClient,
                                ageRange.id,
                                { authorization: getAdminAuthToken() }
                            )

                            expect(gqlAgeRange).not.to.be.null
                            expect(ageRangeInfo(gqlAgeRange)).to.deep.eq(
                                ageRangeInfo(ageRange)
                            )
                        })
                    }
                )

                context(
                    'and it does not belongs to the organization from the age range',
                    () => {
                        it('returns the expected age range', async () => {
                            const gqlAgeRange = await getAgeRange(
                                testClient,
                                ageRange.id,
                                { authorization: getAdminAuthToken() }
                            )

                            expect(gqlAgeRange).not.to.be.null
                            expect(ageRangeInfo(gqlAgeRange)).to.deep.eq(
                                ageRangeInfo(ageRange)
                            )
                        })
                    }
                )
            })
        })
    })

    describe('getGrade', () => {
        let user: User
        let userId: string
        let otherUserId: string
        let organization: Organization
        let organizationId: string
        let grade: Grade

        let gradeDetails: any

        const gradeInfo = async (grade: Grade) => {
            return {
                name: grade.name,
                progress_from_grade_id: (await grade.progress_from_grade)?.id,
                progress_to_grade_id: (await grade.progress_to_grade)?.id,
                system: grade.system,
            }
        }

        beforeEach(async () => {
            const orgOwner = await createAdminUser(testClient)
            otherUserId = orgOwner.user_id
            user = await createNonAdminUser(testClient)
            userId = user.user_id
            organization = await createOrganizationAndValidate(
                testClient,
                orgOwner.user_id
            )
            organizationId = organization.organization_id
            const progressFromGrade = createGrade(organization)
            await progressFromGrade.save()
            const progressToGrade = createGrade(organization)
            await progressToGrade.save()
            grade = createGrade(
                organization,
                progressFromGrade,
                progressToGrade
            )
            await grade.save()
            gradeDetails = await gradeInfo(grade)
        })

        context('when user is not logged in', () => {
            it('returns no age range', async () => {
                const gqlGrade = await getGrade(testClient, grade.id, {
                    authorization: undefined,
                })

                expect(gqlGrade).to.be.null
            })
        })

        context('when user is logged in', () => {
            context('and the user is not an admin', () => {
                context(
                    'and it belongs to the organization from the grade',
                    () => {
                        beforeEach(async () => {
                            await addUserToOrganizationAndValidate(
                                testClient,
                                userId,
                                organizationId,
                                { authorization: getAdminAuthToken() }
                            )
                        })

                        it('returns the expected grade', async () => {
                            const gqlGrade = await getGrade(
                                testClient,
                                grade.id,
                                { authorization: getNonAdminAuthToken() }
                            )

                            expect(gqlGrade).not.to.be.null
                            const gqlGradeDetails = await gradeInfo(gqlGrade)
                            expect(gqlGradeDetails).to.deep.eq(gradeDetails)
                        })
                    }
                )

                context(
                    'and it does not belongs to the organization from the grade',
                    () => {
                        it('returns no grade', async () => {
                            const gqlGrade = await getGrade(
                                testClient,
                                grade.id,
                                { authorization: getNonAdminAuthToken() }
                            )

                            expect(gqlGrade).to.be.null
                        })
                    }
                )
            })

            context('and the user is an admin', () => {
                context(
                    'and it belongs to the organization from the grade',
                    () => {
                        beforeEach(async () => {
                            await addUserToOrganizationAndValidate(
                                testClient,
                                otherUserId,
                                organizationId,
                                { authorization: getAdminAuthToken() }
                            )
                        })

                        it('returns the expected grade', async () => {
                            const gqlGrade = await getGrade(
                                testClient,
                                grade.id,
                                { authorization: getAdminAuthToken() }
                            )

                            expect(gqlGrade).not.to.be.null
                            const gqlGradeDetails = await gradeInfo(gqlGrade)
                            expect(gqlGradeDetails).to.deep.eq(gradeDetails)
                        })
                    }
                )

                context(
                    'and it does not belongs to the organization from the grade',
                    () => {
                        it('returns the expected grade', async () => {
                            const gqlGrade = await getGrade(
                                testClient,
                                grade.id,
                                { authorization: getAdminAuthToken() }
                            )

                            expect(gqlGrade).not.to.be.null
                            const gqlGradeDetails = await gradeInfo(gqlGrade)
                            expect(gqlGradeDetails).to.deep.eq(gradeDetails)
                        })
                    }
                )
            })
        })
    })

    describe('getSubcategory', () => {
        let user: User
        let subcategory: Subcategory
        let organizationId: string

        const subcategoryInfo = (subcategory: Subcategory) => {
            return {
                id: subcategory.id,
                name: subcategory.name,
                system: subcategory.system,
            }
        }

        beforeEach(async () => {
            user = await createAdminUser(testClient)
            const org = createOrganization(user)
            await connection.manager.save(org)
            organizationId = org.organization_id
            subcategory = createSubcategory(org)
            await connection.manager.save(subcategory)
        })

        context('when user is not logged in', () => {
            it('returns no subcategory', async () => {
                const gqlSubcategory = await getSubcategory(
                    testClient,
                    subcategory.id,
                    { authorization: undefined }
                )

                expect(gqlSubcategory).to.be.null
            })
        })

        context('when user is logged in', () => {
            let otherUserId: string

            beforeEach(async () => {
                const otherUser = await createNonAdminUser(testClient)
                otherUserId = otherUser.user_id
            })

            context('and the user is not an admin', () => {
                context(
                    'and it belongs to the organization from the subcategory',
                    () => {
                        beforeEach(async () => {
                            await addUserToOrganizationAndValidate(
                                testClient,
                                otherUserId,
                                organizationId,
                                { authorization: getAdminAuthToken() }
                            )
                        })

                        it('returns the expected subcategory', async () => {
                            const gqlSubcategory = await getSubcategory(
                                testClient,
                                subcategory.id,
                                { authorization: getNonAdminAuthToken() }
                            )

                            expect(gqlSubcategory).not.to.be.null
                            expect(subcategoryInfo(gqlSubcategory)).to.deep.eq(
                                subcategoryInfo(subcategory)
                            )
                        })
                    }
                )

                context(
                    'and it does not belongs to the organization from the subcategory',
                    () => {
                        it('returns no subcategory', async () => {
                            const gqlSubcategory = await getSubcategory(
                                testClient,
                                subcategory.id,
                                { authorization: getNonAdminAuthToken() }
                            )

                            expect(gqlSubcategory).to.be.null
                        })
                    }
                )
            })

            context('and the user is an admin', () => {
                context(
                    'and it belongs to the organization from the subcategory',
                    () => {
                        beforeEach(async () => {
                            await addUserToOrganizationAndValidate(
                                testClient,
                                user.user_id,
                                organizationId,
                                { authorization: getAdminAuthToken() }
                            )
                        })

                        it('returns the expected subcategory', async () => {
                            const gqlSubcategory = await getSubcategory(
                                testClient,
                                subcategory.id,
                                { authorization: getAdminAuthToken() }
                            )

                            expect(gqlSubcategory).not.to.be.null
                            expect(subcategoryInfo(gqlSubcategory)).to.deep.eq(
                                subcategoryInfo(subcategory)
                            )
                        })
                    }
                )

                context(
                    'and it does not belongs to the organization from the subcategory',
                    () => {
                        it('returns the expected subcategory', async () => {
                            const gqlSubcategory = await getSubcategory(
                                testClient,
                                subcategory.id,
                                { authorization: getAdminAuthToken() }
                            )

                            expect(gqlSubcategory).not.to.be.null
                            expect(subcategoryInfo(gqlSubcategory)).to.deep.eq(
                                subcategoryInfo(subcategory)
                            )
                        })
                    }
                )
            })
        })
    })
    describe('getProgram', () => {
        let user: User
        let program: Program
        let organizationId: string

        const programInfo = (program: Program) => {
            return {
                id: program.id,
                name: program.name,
                system: program.system,
            }
        }

        beforeEach(async () => {
            user = await createAdminUser(testClient)
            const org = createOrganization(user)
            await connection.manager.save(org)
            organizationId = org.organization_id
            program = createProgram(org)
            await connection.manager.save(program)
        })

        context('when user is not logged in', () => {
            it('returns no program', async () => {
                const gqlProgram = await getProgram(testClient, program.id, {
                    authorization: undefined,
                })

                expect(gqlProgram).to.be.null
            })
        })

        context('when user is logged in', () => {
            let otherUserId: string

            beforeEach(async () => {
                const otherUser = await createNonAdminUser(testClient)
                otherUserId = otherUser.user_id
            })

            context('and the user is not an admin', () => {
                context(
                    'and it belongs to the organization from the program',
                    () => {
                        beforeEach(async () => {
                            await addUserToOrganizationAndValidate(
                                testClient,
                                otherUserId,
                                organizationId,
                                { authorization: getAdminAuthToken() }
                            )
                        })

                        it('returns the expected program', async () => {
                            const gqlProgram = await getProgram(
                                testClient,
                                program.id,
                                { authorization: getNonAdminAuthToken() }
                            )

                            expect(gqlProgram).not.to.be.null
                            expect(programInfo(gqlProgram)).to.deep.eq(
                                programInfo(program)
                            )
                        })
                    }
                )

                context(
                    'and it does not belongs to the organization from the program',
                    () => {
                        it('returns no program', async () => {
                            const gqlProgram = await getProgram(
                                testClient,
                                program.id,
                                { authorization: getNonAdminAuthToken() }
                            )

                            expect(gqlProgram).to.be.null
                        })
                    }
                )
            })

            context('and the user is an admin', () => {
                context(
                    'and it belongs to the organization from the program',
                    () => {
                        beforeEach(async () => {
                            await addUserToOrganizationAndValidate(
                                testClient,
                                user.user_id,
                                organizationId,
                                { authorization: getAdminAuthToken() }
                            )
                        })

                        it('returns the expected program', async () => {
                            const gqlProgram = await getProgram(
                                testClient,
                                program.id,
                                { authorization: getAdminAuthToken() }
                            )

                            expect(gqlProgram).not.to.be.null
                            expect(programInfo(gqlProgram)).to.deep.eq(
                                programInfo(program)
                            )
                        })
                    }
                )

                context(
                    'and it does not belongs to the organization from the program',
                    () => {
                        it('returns the expected program', async () => {
                            const gqlProgram = await getProgram(
                                testClient,
                                program.id,
                                { authorization: getAdminAuthToken() }
                            )

                            expect(gqlProgram).not.to.be.null
                            expect(programInfo(gqlProgram)).to.deep.eq(
                                programInfo(program)
                            )
                        })
                    }
                )
            })
        })
    })

    describe('usersConnection', () => {
        let usersList: User[] = []
        let roleList: Role[] = []
        const direction = 'FORWARD'
        let organizations: Organization[] = []

        beforeEach(async () => {
            usersList = []
            roleList = []
            const organizations: Organization[] = []
            const schools: School[] = []
            // create two orgs and two schools
            for (let i = 0; i < 2; i++) {
                const org = createOrganization()
                await connection.manager.save(org)
                organizations.push(org)
                let role = createRole('role ' + i, org)
                await connection.manager.save(role)
                roleList.push(role)
                const school = createSchool(org)
                await connection.manager.save(school)
                schools.push(school)
            }
            // create 10 users
            for (let i = 0; i < 10; i++) {
                usersList.push(createUser())
            }
            //sort users by userId
            await connection.manager.save(usersList)
            // add organizations and schools to users

            for (const user of usersList) {
                for (let i = 0; i < 2; i++) {
                    await addOrganizationToUserAndValidate(
                        testClient,
                        user.user_id,
                        organizations[i].organization_id,
                        getAdminAuthToken()
                    )
                    await addRoleToOrganizationMembership(
                        testClient,
                        user.user_id,
                        organizations[i].organization_id,
                        roleList[i].role_id,
                        { authorization: getAdminAuthToken() }
                    )
                    await addSchoolToUser(
                        testClient,
                        user.user_id,
                        schools[i].school_id,
                        { authorization: getAdminAuthToken() }
                    )
                    await addRoleToSchoolMembership(
                        testClient,
                        user.user_id,
                        schools[i].school_id,
                        roleList[i].role_id,
                        { authorization: getAdminAuthToken() }
                    )
                }
            }
            usersList.sort((a, b) => (a.user_id > b.user_id ? 1 : -1))
        })
        context('seek forward', () => {
            it('should get the next few records according to pagesize and startcursor', async () => {
                let directionArgs = {
                    count: 3,
                    cursor: convertDataToCursor({
                        user_id: usersList[3].user_id,
                    }),
                }
                const usersConnection = await userConnection(
                    testClient,
                    direction,
                    directionArgs,
                    { authorization: getAdminAuthToken() }
                )

                expect(usersConnection?.totalCount).to.eql(10)
                expect(usersConnection?.edges.length).to.equal(3)
                for (let i = 0; i < 3; i++) {
                    expect(usersConnection?.edges[i].node.id).to.equal(
                        usersList[4 + i].user_id
                    )
                    expect(
                        usersConnection?.edges[i].node.organizations.length
                    ).to.equal(2)
                    expect(
                        usersConnection?.edges[i].node.schools.length
                    ).to.equal(2)
                    expect(
                        usersConnection?.edges[i].node.roles.length
                    ).to.equal(4)
                }
                expect(usersConnection?.pageInfo.startCursor).to.equal(
                    convertDataToCursor({ user_id: usersList[4].user_id })
                )
                expect(usersConnection?.pageInfo.endCursor).to.equal(
                    convertDataToCursor({ user_id: usersList[6].user_id })
                )
                expect(usersConnection?.pageInfo.hasNextPage).to.be.true
                expect(usersConnection?.pageInfo.hasPreviousPage).to.be.true
            })
        })

        context('organization filter', () => {
            let org: Organization
            let school1: School
            let role1: Role
            beforeEach(async () => {
                //org used to filter
                org = createOrganization()
                await connection.manager.save(org)
                role1 = createRole('role 1', org)
                await connection.manager.save(role1)
                school1 = createSchool(org)

                // org and school whose membership shouldnt be included
                let org2 = createOrganization()
                await connection.manager.save(org2)
                let role2 = createRole('role 2', org2)
                await connection.manager.save(role2)
                const school2 = createSchool(org2)

                await connection.manager.save(school1)
                await connection.manager.save(school2)

                usersList = []
                // create 10 users
                for (let i = 0; i < 10; i++) {
                    usersList.push(createUser())
                }
                //sort users by userId
                await connection.manager.save(usersList)
                for (const user of usersList) {
                    await addOrganizationToUserAndValidate(
                        testClient,
                        user.user_id,
                        org.organization_id,
                        getAdminAuthToken()
                    )
                    await addRoleToOrganizationMembership(
                        testClient,
                        user.user_id,
                        org.organization_id,
                        role1.role_id,
                        { authorization: getAdminAuthToken() }
                    )
                    await addSchoolToUser(
                        testClient,
                        user.user_id,
                        school1.school_id,
                        { authorization: getAdminAuthToken() }
                    )
                    await addRoleToSchoolMembership(
                        testClient,
                        user.user_id,
                        school1.school_id,
                        role1.role_id,
                        { authorization: getAdminAuthToken() }
                    )

                    await addOrganizationToUserAndValidate(
                        testClient,
                        user.user_id,
                        org2.organization_id,
                        getAdminAuthToken()
                    )
                    await addRoleToOrganizationMembership(
                        testClient,
                        user.user_id,
                        org2.organization_id,
                        role2.role_id,
                        { authorization: getAdminAuthToken() }
                    )
                    await addSchoolToUser(
                        testClient,
                        user.user_id,
                        school2.school_id,
                        { authorization: getAdminAuthToken() }
                    )
                    await addRoleToSchoolMembership(
                        testClient,
                        user.user_id,
                        school2.school_id,
                        role2.role_id,
                        { authorization: getAdminAuthToken() }
                    )
                }
                usersList.sort((a, b) => (a.user_id > b.user_id ? 1 : -1))
            })
            it('should filter the pagination results on organizationId', async () => {
                let directionArgs = {
                    count: 3,
                    cursor: convertDataToCursor({
                        user_id: usersList[3].user_id,
                    }),
                }
                const filter: IEntityFilter = {
                    organizationId: {
                        operator: 'eq',
                        value: org.organization_id,
                    },
                }
                const usersConnection = await userConnection(
                    testClient,
                    direction,
                    directionArgs,
                    { authorization: getAdminAuthToken() },
                    filter
                )

                expect(usersConnection?.totalCount).to.eql(10)
                expect(usersConnection?.edges.length).to.equal(3)
                for (let i = 0; i < 3; i++) {
                    expect(usersConnection?.edges[i].node.id).to.equal(
                        usersList[4 + i].user_id
                    )
                    expect(
                        usersConnection?.edges[i].node.organizations.length
                    ).to.equal(1)
                    expect(
                        usersConnection?.edges[i].node.organizations[0].id
                    ).to.equal(org.organization_id)
                    expect(
                        usersConnection?.edges[i].node.schools.length
                    ).to.equal(1)
                    expect(
                        usersConnection?.edges[i].node.roles.length
                    ).to.equal(2)
                    expect(
                        usersConnection?.edges[i].node.schools[0].id
                    ).to.equal(school1.school_id)
                    expect(usersConnection?.edges[i].node.roles[0].id).to.equal(
                        role1.role_id
                    )
                }
                expect(usersConnection?.pageInfo.startCursor).to.equal(
                    convertDataToCursor({ user_id: usersList[4].user_id })
                )
                expect(usersConnection?.pageInfo.endCursor).to.equal(
                    convertDataToCursor({ user_id: usersList[6].user_id })
                )
                expect(usersConnection?.pageInfo.hasNextPage).to.be.true
                expect(usersConnection?.pageInfo.hasPreviousPage).to.be.true
            })

            it('returns roles if the user has no school memberships', async () => {
                const newUser = createUser()
                await connection.manager.save([newUser])

                await addOrganizationToUserAndValidate(
                    testClient,
                    newUser.user_id,
                    org.organization_id,
                    getAdminAuthToken()
                )
                await addRoleToOrganizationMembership(
                    testClient,
                    newUser.user_id,
                    org.organization_id,
                    role1.role_id,
                    { authorization: getAdminAuthToken() }
                )

                const filter: IEntityFilter = {
                    organizationId: {
                        operator: 'eq',
                        value: org.organization_id,
                    },
                    userId: {
                        operator: 'eq',
                        value: newUser.user_id,
                    },
                }
                const usersConnection = await userConnection(
                    testClient,
                    direction,
                    { count: 1 },
                    { authorization: getAdminAuthToken() },
                    filter
                )

                expect(usersConnection?.edges[0].node.roles.length).to.equal(1)
            })
        })

        context('school filter', () => {
            let org: Organization
            let school1: School
            let school2: School
            let role1: Role
            beforeEach(async () => {
                //org used to filter
                const superAdmin = await createAdminUser(testClient)
                org = createOrganization(superAdmin)
                await connection.manager.save(org)
                role1 = createRole('role 1', org)
                await connection.manager.save(role1)
                school1 = createSchool(org)
                school2 = createSchool(org)

                await connection.manager.save(school1)
                await connection.manager.save(school2)

                usersList = []
                // create 10 users
                for (let i = 0; i < 10; i++) {
                    usersList.push(createUser())
                }
                //sort users by userId
                await connection.manager.save(usersList)
                usersList.sort((a, b) => (a.user_id > b.user_id ? 1 : -1))

                for (const user of usersList) {
                    await addOrganizationToUserAndValidate(
                        testClient,
                        user.user_id,
                        org.organization_id,
                        getAdminAuthToken()
                    )
                    await addRoleToOrganizationMembership(
                        testClient,
                        user.user_id,
                        org.organization_id,
                        role1.role_id,
                        { authorization: getAdminAuthToken() }
                    )
                }

                // add half of users to one school and other half to different school
                // also add 5th user to both school
                for (let i = 0; i <= 5; i++) {
                    await addSchoolToUser(
                        testClient,
                        usersList[i].user_id,
                        school1.school_id,
                        { authorization: getAdminAuthToken() }
                    )
                }
                for (let i = 5; i < 10; i++) {
                    await addSchoolToUser(
                        testClient,
                        usersList[i].user_id,
                        school2.school_id,
                        { authorization: getAdminAuthToken() }
                    )
                }
            })
            it('should filter the pagination results on schoolId', async () => {
                let directionArgs = {
                    count: 3,
                }
                const filter: IEntityFilter = {
                    schoolId: {
                        operator: 'eq',
                        value: school2.school_id,
                    },
                }
                const usersConnection = await userConnection(
                    testClient,
                    direction,
                    directionArgs,
                    { authorization: getAdminAuthToken() },
                    filter
                )

                expect(usersConnection?.totalCount).to.eql(5)
                expect(usersConnection?.edges.length).to.equal(3)

                //user belonging to more than one returned
                expect(usersConnection?.edges[0].node.schools.length).to.equal(
                    1
                )
                expect(usersConnection?.edges[0].node.id).to.equal(
                    usersList[5].user_id
                )

                for (let i = 1; i < 3; i++) {
                    expect(usersConnection?.edges[i].node.id).to.equal(
                        usersList[5 + i].user_id
                    )
                    expect(
                        usersConnection?.edges[i].node.schools.length
                    ).to.equal(1)
                    expect(
                        usersConnection?.edges[i].node.schools[0].id
                    ).to.equal(school2.school_id)
                }
                expect(usersConnection?.pageInfo.startCursor).to.equal(
                    convertDataToCursor({ user_id: usersList[5].user_id })
                )
                expect(usersConnection?.pageInfo.endCursor).to.equal(
                    convertDataToCursor({ user_id: usersList[7].user_id })
                )
                expect(usersConnection?.pageInfo.hasNextPage).to.be.true
                expect(usersConnection?.pageInfo.hasPreviousPage).to.be.false
            })
            it('works for non-admins', async () => {
                const nonAdmin = await createNonAdminUser(testClient)
                await addOrganizationToUserAndValidate(
                    testClient,
                    nonAdmin.user_id,
                    org.organization_id,
                    getAdminAuthToken()
                )
                await grantPermission(
                    testClient,
                    role1.role_id,
                    PermissionName.view_users_40110,
                    { authorization: getAdminAuthToken() }
                )
                await addRoleToOrganizationMembership(
                    testClient,
                    nonAdmin.user_id,
                    org.organization_id,
                    role1.role_id,
                    { authorization: getAdminAuthToken() }
                )
                const filter: IEntityFilter = {
                    schoolId: {
                        operator: 'eq',
                        value: school2.school_id,
                    },
                }
                const usersConnection = await userConnection(
                    testClient,
                    direction,
                    { count: 3 },
                    { authorization: getNonAdminAuthToken() },
                    filter
                )
                expect(usersConnection?.totalCount).to.eql(5)
            })
        })

        context('role filter', () => {
            let org: Organization
            let school1: School
            let role1: Role
            let role2: Role
            beforeEach(async () => {
                //org used to filter
                org = createOrganization()
                await connection.manager.save(org)
                role1 = createRole('role 1', org)
                await connection.manager.save(role1)
                role2 = createRole('role 2', org)
                await connection.manager.save(role2)
                school1 = createSchool(org)
                await connection.manager.save(school1)

                usersList = []
                // create 10 users
                for (let i = 0; i < 10; i++) {
                    usersList.push(createUser())
                }
                //sort users by userId
                await connection.manager.save(usersList)
                usersList.sort((a, b) => (a.user_id > b.user_id ? 1 : -1))

                for (const user of usersList) {
                    await addOrganizationToUserAndValidate(
                        testClient,
                        user.user_id,
                        org.organization_id,
                        getAdminAuthToken()
                    )
                }

                // add 5 users to role1 and 5 users to role2
                // add 6th user to both roles
                for (let i = 0; i <= 5; i++) {
                    await addRoleToOrganizationMembership(
                        testClient,
                        usersList[i].user_id,
                        org.organization_id,
                        role1.role_id,
                        { authorization: getAdminAuthToken() }
                    )
                    await addSchoolToUser(
                        testClient,
                        usersList[i].user_id,
                        school1.school_id,
                        { authorization: getAdminAuthToken() }
                    )
                    await addRoleToSchoolMembership(
                        testClient,
                        usersList[i].user_id,
                        school1.school_id,
                        role1.role_id,
                        { authorization: getAdminAuthToken() }
                    )
                }

                for (let i = 5; i < usersList.length; i++) {
                    await addRoleToOrganizationMembership(
                        testClient,
                        usersList[i].user_id,
                        org.organization_id,
                        role2.role_id,
                        { authorization: getAdminAuthToken() }
                    )
                    await addSchoolToUser(
                        testClient,
                        usersList[i].user_id,
                        school1.school_id,
                        { authorization: getAdminAuthToken() }
                    )
                    await addRoleToSchoolMembership(
                        testClient,
                        usersList[i].user_id,
                        school1.school_id,
                        role2.role_id,
                        { authorization: getAdminAuthToken() }
                    )
                }
            })
            it('should filter the pagination results on roleId', async () => {
                let directionArgs = {
                    count: 3,
                }
                const filter: IEntityFilter = {
                    roleId: {
                        operator: 'eq',
                        value: role2.role_id,
                    },
                }
                const usersConnection = await userConnection(
                    testClient,
                    direction,
                    directionArgs,
                    { authorization: getAdminAuthToken() },
                    filter
                )

                expect(usersConnection?.totalCount).to.eql(5)
                expect(usersConnection?.edges.length).to.equal(3)

                for (const e of usersConnection?.edges) {
                    expect(e.node.roles.length).to.equal(2)
                    for (const r of e.node.roles) {
                        expect(r.id).to.eq(role2.role_id)
                    }
                }

                for (let i = 0; i < 3; i++) {
                    expect(usersConnection?.edges[i].node.id).to.equal(
                        usersList[5 + i].user_id
                    )
                }
                expect(usersConnection?.pageInfo.startCursor).to.equal(
                    convertDataToCursor({ user_id: usersList[5].user_id })
                )
                expect(usersConnection?.pageInfo.endCursor).to.equal(
                    convertDataToCursor({ user_id: usersList[7].user_id })
                )
                expect(usersConnection?.pageInfo.hasNextPage).to.be.true
                expect(usersConnection?.pageInfo.hasPreviousPage).to.be.false
            })
        })

        context('organizationUserStatus filter', () => {
            let org: Organization
            let school1: School
            let role1: Role
            beforeEach(async () => {
                //org used to filter
                org = createOrganization()
                await connection.manager.save(org)
                role1 = createRole('role 1', org)
                await connection.manager.save(role1)
                school1 = createSchool(org)

                await connection.manager.save(school1)

                usersList = []
                // create 10 users
                for (let i = 0; i < 10; i++) {
                    usersList.push(createUser())
                }
                await connection.manager.save(usersList)
                //sort users by userId
                usersList.sort((a, b) => (a.user_id > b.user_id ? 1 : -1))

                for (let i = 0; i < usersList.length; i++) {
                    await addOrganizationToUserAndValidate(
                        testClient,
                        usersList[i].user_id,
                        org.organization_id,
                        getAdminAuthToken()
                    )
                    await addRoleToOrganizationMembership(
                        testClient,
                        usersList[i].user_id,
                        org.organization_id,
                        role1.role_id,
                        { authorization: getAdminAuthToken() }
                    )
                    await addSchoolToUser(
                        testClient,
                        usersList[i].user_id,
                        school1.school_id,
                        { authorization: getAdminAuthToken() }
                    )
                    await addRoleToSchoolMembership(
                        testClient,
                        usersList[i].user_id,
                        school1.school_id,
                        role1.role_id,
                        { authorization: getAdminAuthToken() }
                    )
                }

                //set 4 users to inactive
                for (let i = 0; i < 4; i++) {
                    const membershipDb = await OrganizationMembership.findOneOrFail(
                        {
                            where: {
                                user_id: usersList[i].user_id,
                                organization_id: org.organization_id,
                            },
                        }
                    )
                    membershipDb.status = Status.INACTIVE
                    await connection.manager.save(membershipDb)
                }
            })

            it('should filter the pagination results on organizationId', async () => {
                let directionArgs = {
                    count: 3,
                }
                const filter: IEntityFilter = {
                    organizationId: {
                        operator: 'eq',
                        value: org.organization_id,
                    },
                    organizationUserStatus: {
                        operator: 'eq',
                        value: Status.INACTIVE,
                    },
                }
                const usersConnection = await userConnection(
                    testClient,
                    direction,
                    directionArgs,
                    { authorization: getAdminAuthToken() },
                    filter
                )

                expect(usersConnection?.totalCount).to.eql(4)
                expect(usersConnection?.edges.length).to.equal(3)
                for (let i = 0; i < 3; i++) {
                    expect(
                        usersConnection?.edges[i].node.organizations[0]
                            .userStatus
                    ).to.equal(Status.INACTIVE)
                }
            })

            it('returns nothing for non admins', async () => {
                const filter: IEntityFilter = {
                    organizationId: {
                        operator: 'eq',
                        value: org.organization_id,
                    },
                }
                const usersConnection = await userConnection(
                    testClient,
                    direction,
                    undefined,
                    { authorization: getNonAdminAuthToken() },
                    filter
                )

                expect(usersConnection?.totalCount).to.eql(0)
            })
        })

        context('filter combinations', () => {
            let org: Organization
            let org2: Organization
            let school1: School
            let school2: School
            let school3: School
            let role1: Role
            let role2: Role
            let role3: Role
            beforeEach(async () => {
                //org role and school used to filter
                org = createOrganization()
                await connection.manager.save(org)
                role1 = createRole('role 1', org)
                await connection.manager.save(role1)
                role2 = createRole('role 2', org)
                await connection.manager.save(role2)
                school1 = createSchool(org)
                await connection.manager.save(school1)
                school2 = createSchool(org)
                await connection.manager.save(school2)
                usersList = []
                // create 15 users
                for (let i = 0; i < 15; i++) {
                    usersList.push(createUser())
                }
                //sort users by userId
                await connection.manager.save(usersList)
                usersList.sort((a, b) => (a.user_id > b.user_id ? 1 : -1))

                for (let i = 0; i < 10; i++) {
                    await addOrganizationToUserAndValidate(
                        testClient,
                        usersList[i].user_id,
                        org.organization_id,
                        getAdminAuthToken()
                    )
                }

                // add 5 users to role1/school1 and 5 users to role2/school2
                // add 6th user to both roles and schools
                for (let i = 0; i <= 5; i++) {
                    await addRoleToOrganizationMembership(
                        testClient,
                        usersList[i].user_id,
                        org.organization_id,
                        role1.role_id,
                        { authorization: getAdminAuthToken() }
                    )
                    await addSchoolToUser(
                        testClient,
                        usersList[i].user_id,
                        school1.school_id,
                        { authorization: getAdminAuthToken() }
                    )
                    await addRoleToSchoolMembership(
                        testClient,
                        usersList[i].user_id,
                        school1.school_id,
                        role1.role_id,
                        { authorization: getAdminAuthToken() }
                    )
                }
                for (let i = 5; i < 10; i++) {
                    await addRoleToOrganizationMembership(
                        testClient,
                        usersList[i].user_id,
                        org.organization_id,
                        role2.role_id,
                        { authorization: getAdminAuthToken() }
                    )
                    await addSchoolToUser(
                        testClient,
                        usersList[i].user_id,
                        school2.school_id,
                        { authorization: getAdminAuthToken() }
                    )
                    await addRoleToSchoolMembership(
                        testClient,
                        usersList[i].user_id,
                        school2.school_id,
                        role2.role_id,
                        { authorization: getAdminAuthToken() }
                    )
                }

                // create second org and add other users to this org
                org2 = createOrganization()
                await connection.manager.save(org2)
                role3 = createRole('role 3', org2)
                await connection.manager.save(role3)
                school3 = createSchool(org2)
                await connection.manager.save(school3)

                for (let i = 10; i < 15; i++) {
                    await addOrganizationToUserAndValidate(
                        testClient,
                        usersList[i].user_id,
                        org2.organization_id,
                        getAdminAuthToken()
                    )
                }

                // add remaining users to school3 and role3
                for (let i = 10; i < 15; i++) {
                    await addRoleToOrganizationMembership(
                        testClient,
                        usersList[i].user_id,
                        org2.organization_id,
                        role3.role_id,
                        { authorization: getAdminAuthToken() }
                    )
                    await addSchoolToUser(
                        testClient,
                        usersList[i].user_id,
                        school3.school_id,
                        { authorization: getAdminAuthToken() }
                    )
                    await addRoleToSchoolMembership(
                        testClient,
                        usersList[i].user_id,
                        school3.school_id,
                        role3.role_id,
                        { authorization: getAdminAuthToken() }
                    )
                }
            })
            it('should filter the pagination results on all filters', async () => {
                let directionArgs = {
                    count: 3,
                }
                const filter: IEntityFilter = {
                    organizationId: {
                        operator: 'eq',
                        value: org.organization_id,
                    },
                    roleId: {
                        operator: 'eq',
                        value: role2.role_id,
                    },
                    schoolId: {
                        operator: 'eq',
                        value: school2.school_id,
                    },
                }
                const usersConnection = await userConnection(
                    testClient,
                    direction,
                    directionArgs,
                    { authorization: getAdminAuthToken() },
                    filter
                )

                expect(usersConnection?.totalCount).to.eql(5)
                expect(usersConnection?.edges.length).to.equal(3)

                for (let i = 0; i < 3; i++) {
                    expect(usersConnection?.edges[i].node.id).to.equal(
                        usersList[5 + i].user_id
                    )
                }
                expect(usersConnection?.pageInfo.startCursor).to.equal(
                    convertDataToCursor({ user_id: usersList[5].user_id })
                )
                expect(usersConnection?.pageInfo.endCursor).to.equal(
                    convertDataToCursor({ user_id: usersList[7].user_id })
                )
                expect(usersConnection?.pageInfo.hasNextPage).to.be.true
                expect(usersConnection?.pageInfo.hasPreviousPage).to.be.false
            })
        })

        context('phoneFilter', () => {
            beforeEach(async () => {
                usersList = []
                roleList = []

                // create an org
                let org: Organization
                org = createOrganization()
                await connection.manager.save(org)

                // create 5 users
                for (let i = 0; i < 5; i++) {
                    usersList.push(createUser())
                }

                //sort users by userId
                await connection.manager.save(usersList)

                // add organizations and schools to users
                for (const user of usersList) {
                    await addOrganizationToUserAndValidate(
                        testClient,
                        user.user_id,
                        org.organization_id,
                        getAdminAuthToken()
                    )
                }
                usersList.sort((a, b) => (a.user_id > b.user_id ? 1 : -1))
                // add phone number to 2 users
                usersList[0].phone = '123456789'
                usersList[1].phone = '456789123'
                await connection.manager.save(usersList[0])
                await connection.manager.save(usersList[1])
            })
            it('should filter on phone', async () => {
                const filter: IEntityFilter = {
                    phone: {
                        operator: 'contains',
                        caseInsensitive: true,
                        value: '123',
                    },
                }
                let directionArgs = {
                    count: 3,
                }
                const usersConnection = await userConnection(
                    testClient,
                    direction,
                    directionArgs,
                    { authorization: getAdminAuthToken() },
                    filter
                )

                expect(usersConnection?.totalCount).to.eql(2)
                expect(usersConnection?.edges.length).to.equal(2)
                expect(usersConnection?.edges[0].node.id).to.equal(
                    usersList[0].user_id
                )
                expect(usersConnection?.edges[1].node.id).to.equal(
                    usersList[1].user_id
                )

                expect(usersConnection?.pageInfo.hasNextPage).to.be.false
                expect(usersConnection?.pageInfo.hasPreviousPage).to.be.false
            })
        })

        context('sorting', () => {
            it('sorts by givenName', async () => {
                const usersConnection = await userConnection(
                    testClient,
                    direction,
                    { count: 3 },
                    { authorization: getAdminAuthToken() },
                    undefined,
                    {
                        field: 'givenName',
                        order: 'ASC',
                    }
                )

                const usersOrderedByGivenNameAsc = [...usersList].sort((a, b) =>
                    a.given_name!.localeCompare(b.given_name!)
                )

                for (let i = 0; i < usersConnection.edges.length; i++) {
                    expect(usersConnection.edges[i].node.givenName).to.eq(
                        usersOrderedByGivenNameAsc[i].given_name
                    )
                }
            })

            it('sorts by familyName', async () => {
                const usersConnection = await userConnection(
                    testClient,
                    direction,
                    { count: 3 },
                    { authorization: getAdminAuthToken() },
                    undefined,
                    {
                        field: 'familyName',
                        order: 'DESC',
                    }
                )

                const usersOrderedByFamilyNameDesc = [
                    ...usersList,
                ].sort((a, b) => b.family_name!.localeCompare(a.family_name!))

                for (let i = 0; i < usersConnection.edges.length; i++) {
                    expect(usersConnection.edges[i].node.familyName).to.eq(
                        usersOrderedByFamilyNameDesc[i].family_name
                    )
                }
            })
            it('works with filtering', async () => {
                const usersOrderedByGivenNameAsc = [...usersList].sort((a, b) =>
                    a.given_name!.localeCompare(b.given_name!)
                )
                const filter: IEntityFilter = {
                    givenName: {
                        operator: 'neq',
                        value: usersOrderedByGivenNameAsc[0].given_name!,
                    },
                }

                const usersConnection = await userConnection(
                    testClient,
                    direction,
                    { count: 3 },
                    { authorization: getAdminAuthToken() },
                    filter,
                    {
                        field: 'givenName',
                        order: 'ASC',
                    }
                )

                for (let i = 0; i < usersConnection.edges.length; i++) {
                    expect(usersConnection.edges[i].node.givenName).to.eq(
                        usersOrderedByGivenNameAsc[i + 1].given_name
                    )
                }
            })
        })
    })

    describe('permissionsConnection', () => {
        let firstPermission: any
        let lastPermission: any

        beforeEach(async () => {
            await RolesInitializer.run()
        })

        context('when seeking forward', () => {
            const direction = 'FORWARD'

            context('and no direction args are specified', () => {
                beforeEach(async () => {
                    await RolesInitializer.run()
                    const permissions = await Permission.find({
                        take: 50,
                        order: { permission_id: 'ASC' },
                    })
                    firstPermission = permissions[0]
                    lastPermission = permissions.pop()
                })

                it('returns the expected permissions with the default page size', async () => {
                    const gqlPermissions = await permissionsConnection(
                        testClient,
                        direction,
                        undefined,
                        { authorization: getAdminAuthToken() }
                    )

                    expect(gqlPermissions?.totalCount).to.eql(427)
                    expect(gqlPermissions?.edges.length).to.equal(50)

                    expect(gqlPermissions?.pageInfo.startCursor).to.equal(
                        convertDataToCursor({
                            permission_id: firstPermission.permission_id,
                        })
                    )
                    expect(gqlPermissions?.pageInfo.endCursor).to.equal(
                        convertDataToCursor({
                            permission_id: lastPermission.permission_id,
                        })
                    )
                    expect(gqlPermissions?.pageInfo.hasNextPage).to.be.true
                    expect(gqlPermissions?.pageInfo.hasPreviousPage).to.be.false
                })
            })

            context('and direction args are specified', () => {
                let directionArgs: any

                beforeEach(async () => {
                    await RolesInitializer.run()
                    const permissions = await Permission.find({
                        take: 4,
                        order: { permission_id: 'ASC' },
                    })

                    const cursor = convertDataToCursor({
                        permission_id: permissions[0]?.permission_id || '',
                    })
                    directionArgs = { count: 3, cursor: cursor }
                    firstPermission = permissions[1]
                    lastPermission = permissions.pop()
                })

                it('returns the expected permissions with the specified page size', async () => {
                    const gqlPermissions = await permissionsConnection(
                        testClient,
                        direction,
                        directionArgs,
                        { authorization: getAdminAuthToken() }
                    )

                    expect(gqlPermissions?.totalCount).to.eql(427)
                    expect(gqlPermissions?.edges.length).to.equal(3)

                    expect(gqlPermissions?.pageInfo.startCursor).to.equal(
                        convertDataToCursor({
                            permission_id: firstPermission.permission_id,
                        })
                    )
                    expect(gqlPermissions?.pageInfo.endCursor).to.equal(
                        convertDataToCursor({
                            permission_id: lastPermission.permission_id,
                        })
                    )
                    expect(gqlPermissions?.pageInfo.hasNextPage).to.be.true
                    expect(gqlPermissions?.pageInfo.hasPreviousPage).to.be.true
                })
            })
            context('and filter args are specified', async () => {
                let filter: IEntityFilter = {
                    permission_id: {
                        operator: 'eq',
                        value: 'add_content_learning_outcomes_433',
                    },
                }
                let gqlPermissions = await permissionsConnection(
                    testClient,
                    direction,
                    { count: 10 },
                    { authorization: getAdminAuthToken() },
                    filter
                )
                expect(gqlPermissions?.totalCount).to.eql(1)

                filter = {
                    permission_id: {
                        operator: 'contains',
                        value: 'learning',
                    },
                }
                gqlPermissions = await permissionsConnection(
                    testClient,
                    direction,
                    { count: 10 },
                    { authorization: getAdminAuthToken() },
                    filter
                )
                expect(gqlPermissions?.totalCount).to.eql(27)
                expect(gqlPermissions?.edges.length).to.equal(10)
            })
        })
    })
<<<<<<< HEAD
=======

    describe('renameDuplicateOrganizations', () => {
        const organizationName = 'Organization 1'

        beforeEach(async () => {
            for (let i = 0; i < 3; i += 1) {
                const organization = new Organization()
                organization.organization_name = organizationName
                await organization.save()

                const nullOrganization = new Organization()
                await nullOrganization.save()
            }
        })

        context('when operation is not a mutation', () => {
            it('should throw an error', async () => {
                const fn = async () =>
                    await renameDuplicateOrganizationsQuery(testClient)
                expect(fn()).to.be.rejected

                const nullOrgs = await Organization.count({
                    where: { organization_name: null },
                })
                const duplicatedOrgs = await Organization.count({
                    where: { organization_name: organizationName },
                })
                expect(nullOrgs).eq(3)
                expect(duplicatedOrgs).eq(3)
            })
        })

        context('when user has not Admin permissions', () => {
            it('should throw an error', async () => {
                const fn = async () =>
                    await renameDuplicateOrganizationsMutation(testClient)
                expect(fn()).to.be.rejected

                const nullOrgs = await Organization.count({
                    where: { organization_name: null },
                })
                const duplicatedOrgs = await Organization.count({
                    where: { organization_name: organizationName },
                })
                expect(nullOrgs).eq(3)
                expect(duplicatedOrgs).eq(3)
            })
        })

        context('when user has Admin permissions', () => {
            it('should throw an error', async () => {
                const result = await renameDuplicateOrganizationsMutation(
                    testClient,
                    getAdminAuthToken()
                )
                expect(result).eq(true)

                const nullOrgs = await Organization.count({
                    where: { organization_name: null },
                })
                const duplicatedOrgs = await Organization.count({
                    where: { organization_name: organizationName },
                })
                expect(nullOrgs).eq(0)
                expect(duplicatedOrgs).eq(1)
            })
        })
    })

    describe('renameDuplicateGrades', () => {
        const gradeName = 'Grade 1'
        let organization: Organization

        beforeEach(async () => {
            organization = new Organization()
            await organization.save()

            for (let i = 0; i < 3; i += 1) {
                const grade = new Grade()
                grade.name = gradeName
                grade.organization = Promise.resolve(organization)
                await grade.save()
            }
        })

        context('when operation is not a mutation', () => {
            it('should throw an error', async () => {
                const fn = async () =>
                    await renameDuplicateGradesQuery(testClient)

                expect(fn()).to.be.rejected

                const duplicatedGrades = await Grade.count({
                    where: { name: gradeName, organization },
                })

                expect(duplicatedGrades).eq(3)
            })
        })

        context('when user has not Admin permissions', () => {
            it('should throw an error', async () => {
                const fn = async () =>
                    await renameDuplicateGradesMutation(testClient)

                expect(fn()).to.be.rejected

                const duplicatedGrades = await Grade.count({
                    where: { name: gradeName, organization },
                })

                expect(duplicatedGrades).eq(3)
            })
        })

        context('when user has Admin permissions', () => {
            it('should rename the duplicated grades', async () => {
                const result = await renameDuplicateGradesMutation(
                    testClient,
                    getAdminAuthToken()
                )

                expect(result).eq(true)

                const duplicatedGrades = await Grade.count({
                    where: { name: gradeName, organization },
                })

                expect(duplicatedGrades).eq(1)
            })
        })
    })
>>>>>>> eca05a06
})<|MERGE_RESOLUTION|>--- conflicted
+++ resolved
@@ -1862,139 +1862,4 @@
             })
         })
     })
-<<<<<<< HEAD
-=======
-
-    describe('renameDuplicateOrganizations', () => {
-        const organizationName = 'Organization 1'
-
-        beforeEach(async () => {
-            for (let i = 0; i < 3; i += 1) {
-                const organization = new Organization()
-                organization.organization_name = organizationName
-                await organization.save()
-
-                const nullOrganization = new Organization()
-                await nullOrganization.save()
-            }
-        })
-
-        context('when operation is not a mutation', () => {
-            it('should throw an error', async () => {
-                const fn = async () =>
-                    await renameDuplicateOrganizationsQuery(testClient)
-                expect(fn()).to.be.rejected
-
-                const nullOrgs = await Organization.count({
-                    where: { organization_name: null },
-                })
-                const duplicatedOrgs = await Organization.count({
-                    where: { organization_name: organizationName },
-                })
-                expect(nullOrgs).eq(3)
-                expect(duplicatedOrgs).eq(3)
-            })
-        })
-
-        context('when user has not Admin permissions', () => {
-            it('should throw an error', async () => {
-                const fn = async () =>
-                    await renameDuplicateOrganizationsMutation(testClient)
-                expect(fn()).to.be.rejected
-
-                const nullOrgs = await Organization.count({
-                    where: { organization_name: null },
-                })
-                const duplicatedOrgs = await Organization.count({
-                    where: { organization_name: organizationName },
-                })
-                expect(nullOrgs).eq(3)
-                expect(duplicatedOrgs).eq(3)
-            })
-        })
-
-        context('when user has Admin permissions', () => {
-            it('should throw an error', async () => {
-                const result = await renameDuplicateOrganizationsMutation(
-                    testClient,
-                    getAdminAuthToken()
-                )
-                expect(result).eq(true)
-
-                const nullOrgs = await Organization.count({
-                    where: { organization_name: null },
-                })
-                const duplicatedOrgs = await Organization.count({
-                    where: { organization_name: organizationName },
-                })
-                expect(nullOrgs).eq(0)
-                expect(duplicatedOrgs).eq(1)
-            })
-        })
-    })
-
-    describe('renameDuplicateGrades', () => {
-        const gradeName = 'Grade 1'
-        let organization: Organization
-
-        beforeEach(async () => {
-            organization = new Organization()
-            await organization.save()
-
-            for (let i = 0; i < 3; i += 1) {
-                const grade = new Grade()
-                grade.name = gradeName
-                grade.organization = Promise.resolve(organization)
-                await grade.save()
-            }
-        })
-
-        context('when operation is not a mutation', () => {
-            it('should throw an error', async () => {
-                const fn = async () =>
-                    await renameDuplicateGradesQuery(testClient)
-
-                expect(fn()).to.be.rejected
-
-                const duplicatedGrades = await Grade.count({
-                    where: { name: gradeName, organization },
-                })
-
-                expect(duplicatedGrades).eq(3)
-            })
-        })
-
-        context('when user has not Admin permissions', () => {
-            it('should throw an error', async () => {
-                const fn = async () =>
-                    await renameDuplicateGradesMutation(testClient)
-
-                expect(fn()).to.be.rejected
-
-                const duplicatedGrades = await Grade.count({
-                    where: { name: gradeName, organization },
-                })
-
-                expect(duplicatedGrades).eq(3)
-            })
-        })
-
-        context('when user has Admin permissions', () => {
-            it('should rename the duplicated grades', async () => {
-                const result = await renameDuplicateGradesMutation(
-                    testClient,
-                    getAdminAuthToken()
-                )
-
-                expect(result).eq(true)
-
-                const duplicatedGrades = await Grade.count({
-                    where: { name: gradeName, organization },
-                })
-
-                expect(duplicatedGrades).eq(1)
-            })
-        })
-    })
->>>>>>> eca05a06
 })