--- conflicted
+++ resolved
@@ -3,10 +3,7 @@
 import deepEqualInAnyOrder from 'deep-equal-in-any-order'
 import faker from 'faker'
 import { sortBy } from 'lodash'
-<<<<<<< HEAD
-=======
 import { fake } from 'sinon'
->>>>>>> 68445ee9
 import { Organization } from '../../../src/entities/organization'
 import { OrganizationMembership } from '../../../src/entities/organizationMembership'
 import { OrganizationOwnership } from '../../../src/entities/organizationOwnership'
@@ -18,11 +15,7 @@
     mapOrganizationToOrganizationConnectionNode,
 } from '../../../src/pagination/organizationsConnection'
 import { PermissionName } from '../../../src/permissions/permissionNames'
-<<<<<<< HEAD
-import { OrganizationConnectionNode } from '../../../src/types/graphQL/organizationConnectionNode'
-=======
 import { OrganizationConnectionNode } from '../../../src/types/graphQL/organization'
->>>>>>> 68445ee9
 import { createServer } from '../../../src/utils/createServer'
 import { IEntityFilter } from '../../../src/utils/pagination/filtering'
 import {
@@ -980,14 +973,8 @@
                 authorization: getNonAdminAuthToken(),
             })
             expect(connection.logger.count).to.be.eq(
-<<<<<<< HEAD
-                expectedCount + 2,
-                `one for permission checks
-                one for additional select distinct from organizationsConnection scope.getMany()`
-=======
                 expectedCount + 1,
                 'one extra for permission checks'
->>>>>>> 68445ee9
             )
         })
     })
