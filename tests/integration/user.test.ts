--- conflicted
+++ resolved
@@ -519,29 +519,29 @@
             })
         })
 
-<<<<<<< HEAD
-        context("when the given organization name already exist", () => {
-            it("should throw an error", async () => {
-                const organization_name = "A name";
-                const fn = () => createOrganization(testClient, user.user_id, organization_name);
-                expect(fn()).to.be.rejected;
+        context('when the given organization name already exist', () => {
+            it('should throw an error', async () => {
+                const organization_name = 'A name'
+                const fn = () =>
+                    createOrganization(
+                        testClient,
+                        user.user_id,
+                        organization_name
+                    )
+                expect(fn()).to.be.rejected
 
                 const dbOrg = await Organization.findOne({
-                    where: { organization_name }
-                });
-                expect(dbOrg).to.be.undefined;
-            })
-        })
-
-        it("creates the organization ownership", async () => {
-            const organization = await createOrganizationAndValidate(testClient, user.user_id);
-=======
+                    where: { organization_name },
+                })
+                expect(dbOrg).to.be.undefined
+            })
+        })
+
         it('creates the organization ownership', async () => {
             const organization = await createOrganizationAndValidate(
                 testClient,
                 user.user_id
             )
->>>>>>> 2ca00e99
             const organizationOwnership = await OrganizationOwnership.find({
                 where: {
                     organization_id: organization.organization_id,
