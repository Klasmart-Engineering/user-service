--- conflicted
+++ resolved
@@ -5,10 +5,7 @@
     DeletingDuplicatedSystemRoles1647009770308,
     rolesToDeleteIds,
 } from '../../migrations/1647009770308-DeletingDuplicatedSystemRoles'
-<<<<<<< HEAD
-=======
 import { Organization } from '../../src/entities/organization'
->>>>>>> 7726c0fa
 import { OrganizationMembership } from '../../src/entities/organizationMembership'
 import { Role } from '../../src/entities/role'
 import { SchoolMembership } from '../../src/entities/schoolMembership'
@@ -180,16 +177,10 @@
     it('executes a fixed number of queries', async () => {
         // 1 for roles to delete
         // 1 for roles to persist
-<<<<<<< HEAD
-        // 10 (5x2) for updating each role in each membership table
-        // 1 to delete roles
-        const numQueries = 13
-=======
         // 10 (5x2) for updating memberships with both original & dupe role assigned
         // 10 (5x2) for updating each role in each membership table
         // 1 to delete roles
         const numQueries = 23
->>>>>>> 7726c0fa
 
         await createDuplicateRoles()
 
@@ -197,8 +188,6 @@
         await runMigration(migrationsConnection.createQueryRunner())
         expect(migrationsConnection.logger.count).to.eq(numQueries)
     })
-<<<<<<< HEAD
-=======
 
     context('when a user has both the original and duplicated role', () => {
         let membership: OrganizationMembership
@@ -231,5 +220,4 @@
             expect(roles![0].role_id).eq(originalRole.role_id)
         })
     })
->>>>>>> 7726c0fa
 })