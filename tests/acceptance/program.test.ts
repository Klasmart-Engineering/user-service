import { expect } from 'chai'
import supertest from 'supertest'
import { Connection } from 'typeorm'
import { AgeRange } from '../../src/entities/ageRange'
import { AgeRangeUnit } from '../../src/entities/ageRangeUnit'
<<<<<<< HEAD
import { AgeRangeConnectionNode } from '../../src/types/graphQL/ageRangeConnectionNode'
import { ProgramConnectionNode } from '../../src/types/graphQL/programConnectionNode'
import { loadFixtures } from '../utils/fixtures'
import { PROGRAMS_CONNECTION } from '../utils/operations/modelOps'
import {
    CREATE_OR_UPDATE_AGE_RANGES,
    CREATE_OR_UPDATE_PROGRAMS,
} from '../utils/operations/organizationOps'
import { CREATE_ORGANIZATION } from '../utils/operations/userOps'
=======
import { Program } from '../../src/entities/program'
import { AgeRangeConnectionNode } from '../../src/types/graphQL/ageRangeConnectionNode'
import { ProgramConnectionNode } from '../../src/types/graphQL/programConnectionNode'
import { loadFixtures } from '../utils/fixtures'
import {
    addProgramsToClass,
    createAgeRanges,
    createClass,
    createOrg,
    createPrograms,
    IAgeRangeDetail,
    IProgramDetail,
} from '../utils/operations/acceptance/acceptanceOps.test'
import { PROGRAMS_CONNECTION } from '../utils/operations/modelOps'
>>>>>>> 72397f22
import { getAdminAuthToken } from '../utils/testConfig'
import { createTestConnection } from '../utils/testConnection'

interface IProgramEdge {
    node: ProgramConnectionNode
}

interface IProgramDetail {
    name: string
    age_ranges: string[]
}

interface IAgeRangeDetail {
    name: string
    low_value: number
    low_value_unit: AgeRangeUnit
    high_value: number
    high_value_unit: AgeRangeUnit
}

const url = 'http://localhost:8080'
const request = supertest(url)
const user_id = 'c6d4feed-9133-5529-8d72-1003526d1b13'
const org_name = 'my-org'
const programsCount = 12
const ageRangesCount = 6
<<<<<<< HEAD

let orgId: string

async function createOrg(user_id: string, org_name: string, token: string) {
    return await request
        .post('/graphql')
        .set({
            ContentType: 'application/json',
            Authorization: token,
        })
        .send({
            query: CREATE_ORGANIZATION,
            variables: {
                user_id,
                org_name,
            },
        })
}

async function createAgeRanges(
    organization_id: string,
    age_ranges: IAgeRangeDetail[],
    token: string
) {
    return await request
        .post('/graphql')
        .set({
            ContentType: 'application/json',
            Authorization: token,
        })
        .send({
            query: CREATE_OR_UPDATE_AGE_RANGES,
            variables: {
                organization_id,
                age_ranges,
            },
        })
}

async function createPrograms(
    organization_id: string,
    programs: IProgramDetail[],
    token: string
) {
    return await request
        .post('/graphql')
        .set({
            ContentType: 'application/json',
            Authorization: token,
        })
        .send({
            query: CREATE_OR_UPDATE_PROGRAMS,
            variables: {
                organization_id,
                programs,
            },
        })
}
=======
const classesCount = 2

let classIds: string[] = []
let orgId: string
>>>>>>> 72397f22

describe('acceptance.program', () => {
    let connection: Connection

    before(async () => {
        connection = await createTestConnection()
    })

    after(async () => {
        await connection?.close()
    })

    beforeEach(async () => {
<<<<<<< HEAD
=======
        classIds = []

>>>>>>> 72397f22
        await loadFixtures('users', connection)

        const ageRangeDetails: IAgeRangeDetail[] = []
        const programDetails: IProgramDetail[] = []

        const createOrg1Response = await createOrg(
            user_id,
            org_name,
            getAdminAuthToken()
        )

        const createOrg1Data =
            createOrg1Response.body.data.user.createOrganization

        orgId = createOrg1Data.organization_id

        for (let i = 0; i < ageRangesCount; i++) {
            const unit = i % 2 === 0 ? AgeRangeUnit.YEAR : AgeRangeUnit.MONTH
            ageRangeDetails.push({
                name: `Age Range ${i + 1}`,
                low_value: i + 1,
                low_value_unit: unit,
                high_value: i + 2,
                high_value_unit: unit,
            })
        }

        await createAgeRanges(orgId, ageRangeDetails, getAdminAuthToken())

        const ageRanges = (await connection.manager.find(AgeRange)) || []
        const ageRangeIds = ageRanges.map((ar) => ar.id)

        for (let i = 0; i < programsCount; i++) {
            const index = i >= ageRangesCount ? i % ageRangesCount : i
            programDetails.push({
                name: `Age Range ${i + 1}`,
                age_ranges: [ageRangeIds[index]],
            })
        }

<<<<<<< HEAD
        await createPrograms(orgId, programDetails, getAdminAuthToken())
=======
        const programsResponse = await createPrograms(
            orgId,
            programDetails,
            getAdminAuthToken()
        )

        const programs =
            programsResponse.body.data.organization.createOrUpdatePrograms
        const programIds = programs.map((p: Program) => p.id)

        for (let i = 0; i < classesCount; i++) {
            const classResponse = await createClass(
                orgId,
                `class ${i + 1}`,
                getAdminAuthToken()
            )

            const classId =
                classResponse.body.data.organization.createClass.class_id
            classIds.push(classId)
        }

        for (const classId of classIds) {
            const ids = [programIds[0], programIds[1], programIds[2]]

            await addProgramsToClass(classId, ids, getAdminAuthToken())
        }
>>>>>>> 72397f22
    })

    context('programsConnection', () => {
        it('queries paginated programs without filter', async () => {
            const response = await request
                .post('/graphql')
                .set({
                    ContentType: 'application/json',
                    Authorization: getAdminAuthToken(),
                })
                .send({
                    query: PROGRAMS_CONNECTION,
                    variables: {
                        direction: 'FORWARD',
                    },
                })

            const programsConnection = response.body.data.programsConnection

            expect(response.status).to.eq(200)
            expect(programsConnection.totalCount).to.equal(12)
        })

        it('queries paginated programs filtering by age range unit from', async () => {
            const ageRangeUnit = AgeRangeUnit.YEAR

            const response = await request
                .post('/graphql')
                .set({
                    ContentType: 'application/json',
                    Authorization: getAdminAuthToken(),
                })
                .send({
                    query: PROGRAMS_CONNECTION,
                    variables: {
                        direction: 'FORWARD',
                        filterArgs: {
                            ageRangeUnitFrom: {
                                operator: 'eq',
                                value: ageRangeUnit,
                            },
                        },
                    },
                })

            const programsConnection = response.body.data.programsConnection

            expect(response.status).to.eq(200)
            expect(programsConnection.totalCount).to.equal(6)

            const ageRangesUnits = programsConnection.edges.map(
                (edge: IProgramEdge) => {
                    return edge.node.ageRanges?.map(
                        (ageRange: AgeRangeConnectionNode) =>
                            ageRange.lowValueUnit
                    )
                }
            )

            ageRangesUnits.every((units: AgeRangeUnit[]) =>
                units?.includes(ageRangeUnit)
            )
        })

        it('queries paginated programs filtering by age range value from', async () => {
            const ageRangeValue = 4

            const response = await request
                .post('/graphql')
                .set({
                    ContentType: 'application/json',
                    Authorization: getAdminAuthToken(),
                })
                .send({
                    query: PROGRAMS_CONNECTION,
                    variables: {
                        direction: 'FORWARD',
                        filterArgs: {
                            ageRangeValueFrom: {
                                operator: 'eq',
                                value: ageRangeValue,
                            },
                        },
                    },
                })

            const programsConnection = response.body.data.programsConnection

            expect(response.status).to.eq(200)
            expect(programsConnection.totalCount).to.equal(2)

            const ageRangesValues = programsConnection.edges.map(
                (edge: IProgramEdge) => {
                    return edge.node.ageRanges?.map(
                        (ageRange: AgeRangeConnectionNode) => ageRange.lowValue
                    )
                }
            )

            ageRangesValues.every((values: number[]) =>
                values?.includes(ageRangeValue)
            )
        })

        it('queries paginated programs filtering by age range unit to', async () => {
            const ageRangeUnit = AgeRangeUnit.YEAR

            const response = await request
                .post('/graphql')
                .set({
                    ContentType: 'application/json',
                    Authorization: getAdminAuthToken(),
                })
                .send({
                    query: PROGRAMS_CONNECTION,
                    variables: {
                        direction: 'FORWARD',
                        filterArgs: {
                            ageRangeUnitTo: {
                                operator: 'eq',
                                value: ageRangeUnit,
                            },
                        },
                    },
                })

            const programsConnection = response.body.data.programsConnection

            expect(response.status).to.eq(200)
            expect(programsConnection.totalCount).to.equal(6)

            const ageRangesUnits = programsConnection.edges.map(
                (edge: IProgramEdge) => {
                    return edge.node.ageRanges?.map(
                        (ageRange: AgeRangeConnectionNode) =>
                            ageRange.highValueUnit
                    )
                }
            )

            ageRangesUnits.every((units: AgeRangeUnit[]) =>
                units?.includes(ageRangeUnit)
            )
        })

        it('queries paginated programs filtering by age range value to', async () => {
            const ageRangeValue = 4

            const response = await request
                .post('/graphql')
                .set({
                    ContentType: 'application/json',
                    Authorization: getAdminAuthToken(),
                })
                .send({
                    query: PROGRAMS_CONNECTION,
                    variables: {
                        direction: 'FORWARD',
                        filterArgs: {
                            ageRangeValueTo: {
                                operator: 'eq',
                                value: ageRangeValue,
                            },
                        },
                    },
                })

            const programsConnection = response.body.data.programsConnection

            expect(response.status).to.eq(200)
            expect(programsConnection.totalCount).to.equal(2)

            const ageRangesValues = programsConnection.edges.map(
                (edge: IProgramEdge) => {
                    return edge.node.ageRanges?.map(
                        (ageRange: AgeRangeConnectionNode) => ageRange.highValue
                    )
                }
            )

            ageRangesValues.every((values: number[]) =>
                values?.includes(ageRangeValue)
            )
        })

        it('queries paginated programs filtering by age range from', async () => {
            const ageRangeValue = {
                value: 4,
                unit: AgeRangeUnit.MONTH,
            }

            const response = await request
                .post('/graphql')
                .set({
                    ContentType: 'application/json',
                    Authorization: getAdminAuthToken(),
                })
                .send({
                    query: PROGRAMS_CONNECTION,
                    variables: {
                        direction: 'FORWARD',
                        filterArgs: {
                            ageRangeFrom: {
                                operator: 'eq',
                                value: ageRangeValue,
                            },
                        },
                    },
                })

            const programsConnection = response.body.data.programsConnection

            expect(response.status).to.eq(200)
            expect(programsConnection.totalCount).to.equal(2)

            const ageRangesValues = programsConnection.edges.map(
                (edge: IProgramEdge) => {
                    return edge.node.ageRanges?.map(
                        (ageRange: AgeRangeConnectionNode) => ageRange.lowValue
                    )
                }
            )

            const ageRangesUnits = programsConnection.edges.map(
                (edge: IProgramEdge) => {
                    return edge.node.ageRanges?.map(
                        (ageRange: AgeRangeConnectionNode) =>
                            ageRange.lowValueUnit
                    )
                }
            )

            ageRangesValues.every((values: Number[]) =>
                values?.includes(ageRangeValue.value)
            )

            ageRangesUnits.every((units: AgeRangeUnit[]) =>
                units?.includes(ageRangeValue.unit)
            )
        })

        it('queries paginated programs filtering by age range to', async () => {
            const ageRangeValue = {
                value: 4,
                unit: AgeRangeUnit.YEAR,
            }

            const response = await request
                .post('/graphql')
                .set({
                    ContentType: 'application/json',
                    Authorization: getAdminAuthToken(),
                })
                .send({
                    query: PROGRAMS_CONNECTION,
                    variables: {
                        direction: 'FORWARD',
                        filterArgs: {
                            ageRangeTo: {
                                operator: 'eq',
                                value: ageRangeValue,
                            },
                        },
                    },
                })

            const programsConnection = response.body.data.programsConnection

            expect(response.status).to.eq(200)
            expect(programsConnection.totalCount).to.equal(2)

            const ageRangesValues = programsConnection.edges.map(
                (edge: IProgramEdge) => {
                    return edge.node.ageRanges?.map(
                        (ageRange: AgeRangeConnectionNode) => ageRange.lowValue
                    )
                }
            )

            const ageRangesUnits = programsConnection.edges.map(
                (edge: IProgramEdge) => {
                    return edge.node.ageRanges?.map(
                        (ageRange: AgeRangeConnectionNode) =>
                            ageRange.lowValueUnit
                    )
                }
            )

            ageRangesValues.every((values: Number[]) =>
                values?.includes(ageRangeValue.value)
            )

            ageRangesUnits.every((units: AgeRangeUnit[]) =>
                units?.includes(ageRangeValue.unit)
            )
        })

        it('queries paginated programs filtering by class ID', async () => {
            const classId = classIds[0]
            const response = await request
                .post('/graphql')
                .set({
                    ContentType: 'application/json',
                    Authorization: getAdminAuthToken(),
                })
                .send({
                    query: PROGRAMS_CONNECTION,
                    variables: {
                        direction: 'FORWARD',
                        filterArgs: {
                            classId: {
                                operator: 'eq',
                                value: classId,
                            },
                        },
                    },
                })

            const programsConnection = response.body.data.programsConnection

            expect(response.status).to.eq(200)
            expect(programsConnection.totalCount).to.equal(3)
        })

        it('responds with an error if the filter is wrong', async () => {
            const ageRangeValue = {
                value: 'six',
                unit: AgeRangeUnit.YEAR,
            }

            const response = await request
                .post('/graphql')
                .set({
                    ContentType: 'application/json',
                    Authorization: getAdminAuthToken(),
                })
                .send({
                    query: PROGRAMS_CONNECTION,
                    variables: {
                        direction: 'FORWARD',
                        filterArgs: {
                            ageRangeTo: {
                                operator: 'eq',
                                value: ageRangeValue,
                            },
                        },
                    },
                })

            expect(response.status).to.eq(400)
            expect(response.body).to.have.property('errors')
        })
    })
})<|MERGE_RESOLUTION|>--- conflicted
+++ resolved
@@ -3,17 +3,6 @@
 import { Connection } from 'typeorm'
 import { AgeRange } from '../../src/entities/ageRange'
 import { AgeRangeUnit } from '../../src/entities/ageRangeUnit'
-<<<<<<< HEAD
-import { AgeRangeConnectionNode } from '../../src/types/graphQL/ageRangeConnectionNode'
-import { ProgramConnectionNode } from '../../src/types/graphQL/programConnectionNode'
-import { loadFixtures } from '../utils/fixtures'
-import { PROGRAMS_CONNECTION } from '../utils/operations/modelOps'
-import {
-    CREATE_OR_UPDATE_AGE_RANGES,
-    CREATE_OR_UPDATE_PROGRAMS,
-} from '../utils/operations/organizationOps'
-import { CREATE_ORGANIZATION } from '../utils/operations/userOps'
-=======
 import { Program } from '../../src/entities/program'
 import { AgeRangeConnectionNode } from '../../src/types/graphQL/ageRangeConnectionNode'
 import { ProgramConnectionNode } from '../../src/types/graphQL/programConnectionNode'
@@ -28,25 +17,11 @@
     IProgramDetail,
 } from '../utils/operations/acceptance/acceptanceOps.test'
 import { PROGRAMS_CONNECTION } from '../utils/operations/modelOps'
->>>>>>> 72397f22
 import { getAdminAuthToken } from '../utils/testConfig'
 import { createTestConnection } from '../utils/testConnection'
 
 interface IProgramEdge {
     node: ProgramConnectionNode
-}
-
-interface IProgramDetail {
-    name: string
-    age_ranges: string[]
-}
-
-interface IAgeRangeDetail {
-    name: string
-    low_value: number
-    low_value_unit: AgeRangeUnit
-    high_value: number
-    high_value_unit: AgeRangeUnit
 }
 
 const url = 'http://localhost:8080'
@@ -55,71 +30,10 @@
 const org_name = 'my-org'
 const programsCount = 12
 const ageRangesCount = 6
-<<<<<<< HEAD
-
-let orgId: string
-
-async function createOrg(user_id: string, org_name: string, token: string) {
-    return await request
-        .post('/graphql')
-        .set({
-            ContentType: 'application/json',
-            Authorization: token,
-        })
-        .send({
-            query: CREATE_ORGANIZATION,
-            variables: {
-                user_id,
-                org_name,
-            },
-        })
-}
-
-async function createAgeRanges(
-    organization_id: string,
-    age_ranges: IAgeRangeDetail[],
-    token: string
-) {
-    return await request
-        .post('/graphql')
-        .set({
-            ContentType: 'application/json',
-            Authorization: token,
-        })
-        .send({
-            query: CREATE_OR_UPDATE_AGE_RANGES,
-            variables: {
-                organization_id,
-                age_ranges,
-            },
-        })
-}
-
-async function createPrograms(
-    organization_id: string,
-    programs: IProgramDetail[],
-    token: string
-) {
-    return await request
-        .post('/graphql')
-        .set({
-            ContentType: 'application/json',
-            Authorization: token,
-        })
-        .send({
-            query: CREATE_OR_UPDATE_PROGRAMS,
-            variables: {
-                organization_id,
-                programs,
-            },
-        })
-}
-=======
 const classesCount = 2
 
 let classIds: string[] = []
 let orgId: string
->>>>>>> 72397f22
 
 describe('acceptance.program', () => {
     let connection: Connection
@@ -133,11 +47,8 @@
     })
 
     beforeEach(async () => {
-<<<<<<< HEAD
-=======
         classIds = []
 
->>>>>>> 72397f22
         await loadFixtures('users', connection)
 
         const ageRangeDetails: IAgeRangeDetail[] = []
@@ -178,9 +89,6 @@
             })
         }
 
-<<<<<<< HEAD
-        await createPrograms(orgId, programDetails, getAdminAuthToken())
-=======
         const programsResponse = await createPrograms(
             orgId,
             programDetails,
@@ -208,7 +116,6 @@
 
             await addProgramsToClass(classId, ids, getAdminAuthToken())
         }
->>>>>>> 72397f22
     })
 
     context('programsConnection', () => {
