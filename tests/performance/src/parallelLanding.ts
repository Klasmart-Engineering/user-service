--- conflicted
+++ resolved
@@ -3,7 +3,6 @@
 import loginSetup from './utils/loginSetup';
 import { config } from './config/parallelLanding';
 
-<<<<<<< HEAD
 const stageQty: number = !isNaN(parseInt(__ENV.STAGE_QTY, 10)) ? parseInt(__ENV.STAGE_QTY) : 2;
 const prefixLimit: number = !isNaN(parseInt(__ENV.PREFIX_LIMIT, 10)) ? parseInt(__ENV.PREFIX_LIMIT) : 9;
 export const options: Options = config(stageQty);
@@ -11,522 +10,6 @@
 export function setup() {
     let i = 0;
     const l = prefixLimit <= 9 ? prefixLimit : 9;
-=======
-export const options: Options = {
-    scenarios: {
-        teacher00: {
-            executor: 'ramping-vus',
-            exec: 'teacher00',
-            startTime: '0s',
-            gracefulStop: '5s',
-            stages: [
-                // Ramp up               
-                {
-                    duration: '20s',
-                    target: 2
-                },
-                // Hold
-                {
-                    duration: '3m',
-                    target: 2
-                },
-                // Ramp down
-                {
-                    duration: '20s',
-                    target: 0
-                },
-            ],
-        },
-        teacher01: {
-            executor: 'ramping-vus',
-            exec: 'teacher01',
-            startTime: '0s',
-            gracefulStop: '5s',
-            stages: [
-                // Ramp up          
-                {
-                    duration: '20s',
-                    target: 2
-                },
-                // Hold
-                {
-                    duration: '3m',
-                    target: 2
-                },
-                // Ramp down
-                {
-                    duration: '20s',
-                    target: 1
-                },
-            ],
-        },
-        teacher02: {
-            executor: 'ramping-vus',
-            exec: 'teacher02',
-            startTime: '0s',
-            gracefulStop: '5s',
-            stages: [
-                // Ramp up               
-                {
-                    duration: '20s',
-                    target: 2
-                },
-                // Hold
-                {
-                    duration: '3m',
-                    target: 2
-                },
-                // Ramp down
-                {
-                    duration: '20s',
-                    target: 0
-                },
-            ],
-        },
-        teacher03: {
-            executor: 'ramping-vus',
-            exec: 'teacher03',
-            startTime: '0s',
-            gracefulStop: '5s',
-            stages: [
-                // Ramp up               
-                {
-                    duration: '20s',
-                    target: 2
-                },
-                // Hold
-                {
-                    duration: '3m',
-                    target: 2
-                },
-                // Ramp down
-                {
-                    duration: '20s',
-                    target: 0
-                },
-            ],
-        },
-        teacher04: {
-            executor: 'ramping-vus',
-            exec: 'teacher04',
-            startTime: '0s',
-            gracefulStop: '5s',
-            stages: [
-                // Ramp up               
-                {
-                    duration: '20s',
-                    target: 2
-                },
-                // Hold
-                {
-                    duration: '3m',
-                    target: 2
-                },
-                // Ramp down
-                {
-                    duration: '20s',
-                    target: 0
-                },
-            ],
-        },
-        teacher05: {
-            executor: 'ramping-vus',
-            exec: 'teacher05',
-            startTime: '0s',
-            gracefulStop: '5s',
-            stages: [
-                // Ramp up               
-                {
-                    duration: '20s',
-                    target: 2
-                },
-                // Hold
-                {
-                    duration: '3m',
-                    target: 2
-                },
-                // Ramp down
-                {
-                    duration: '20s',
-                    target: 0
-                },
-            ],
-        },
-        teacher06: {
-            executor: 'ramping-vus',
-            exec: 'teacher06',
-            startTime: '0s',
-            gracefulStop: '5s',
-            stages: [
-                // Ramp up               
-                {
-                    duration: '20s',
-                    target: 2
-                },
-                // Hold
-                {
-                    duration: '3m',
-                    target: 2
-                },
-                // Ramp down
-                {
-                    duration: '20s',
-                    target: 0
-                },
-            ],
-        },
-     /*   teacher07: {
-            executor: 'ramping-vus',
-            exec: 'teacher07',
-            startTime: '0s',
-            gracefulStop: '5s',
-            stages: [
-                // Ramp up               
-                {
-                    duration: '20s',
-                    target: 2
-                },
-                // Hold
-                {
-                    duration: '3m',
-                    target: 2
-                },
-                // Ramp down
-                {
-                    duration: '20s',
-                    target: 0
-                },
-            ],
-        },
-        teacher08: {
-            executor: 'ramping-vus',
-            exec: 'teacher08',
-            startTime: '0s',
-            gracefulStop: '5s',
-            stages: [
-                // Ramp up               
-                {
-                    duration: '20s',
-                    target: 2
-                },
-                // Hold
-                {
-                    duration: '3m',
-                    target: 2
-                },
-                // Ramp down
-                {
-                    duration: '20s',
-                    target: 0
-                },
-            ],
-        },
-        teacher09: {
-            executor: 'ramping-vus',
-            exec: 'teacher09',
-            startTime: '0s',
-            gracefulStop: '5s',
-            stages: [
-                // Ramp up               
-                {
-                    duration: '20s',
-                    target: 2
-                },
-                // Hold
-                {
-                    duration: '3m',
-                    target: 2
-                },
-                // Ramp down
-                {
-                    duration: '20s',
-                    target: 0
-                },
-            ],
-        },
-        teacher10: {
-            executor: 'ramping-vus',
-            exec: 'teacher10',
-            startTime: '0s',
-            gracefulStop: '5s',
-            stages: [
-                // Ramp up               
-                {
-                    duration: '20s',
-                    target: 2
-                },
-                // Hold
-                {
-                    duration: '3m',
-                    target: 2
-                },
-                // Ramp down
-                {
-                    duration: '20s',
-                    target: 0
-                },
-            ],
-        },
-        students00: {
-            executor: 'ramping-vus',
-            exec: 'students00',
-            startTime: '0s',
-            gracefulStop: '5s',
-            stages: [
-                // Ramp up               
-                {
-                    duration: '20s',
-                    target: 1
-                },
-                // Hold
-                {
-                    duration: '3m',
-                    target: 5
-                },
-                // Ramp down
-                {
-                    duration: '20s',
-                    target: 0
-                },
-            ],
-        },
-        students01: {
-            executor: 'ramping-vus',
-            exec: 'students01',
-            startTime: '0s',
-            gracefulStop: '5s',
-            stages: [
-                // Ramp up          
-                {
-                    duration: '20s',
-                    target: 1
-                },
-                // Hold
-                {
-                    duration: '3m',
-                    target: 5
-                },
-                // Ramp down
-                {
-                    duration: '20s',
-                    target: 1
-                },
-            ],
-        },
-        students02: {
-            executor: 'ramping-vus',
-            exec: 'students02',
-            startTime: '0s',
-            gracefulStop: '5s',
-            stages: [
-                // Ramp up               
-                {
-                    duration: '20s',
-                    target: 1
-                },
-                // Hold
-                {
-                    duration: '3m',
-                    target: 5
-                },
-                // Ramp down
-                {
-                    duration: '20s',
-                    target: 0
-                },
-            ],
-        },
-        students03: {
-            executor: 'ramping-vus',
-            exec: 'students03',
-            startTime: '0s',
-            gracefulStop: '5s',
-            stages: [
-                // Ramp up               
-                {
-                    duration: '20s',
-                    target: 1
-                },
-                // Hold
-                {
-                    duration: '3m',
-                    target: 5
-                },
-                // Ramp down
-                {
-                    duration: '20s',
-                    target: 0
-                },
-            ],
-        },
-        students04: {
-            executor: 'ramping-vus',
-            exec: 'students04',
-            startTime: '0s',
-            gracefulStop: '5s',
-            stages: [
-                // Ramp up               
-                {
-                    duration: '20s',
-                    target: 1
-                },
-                // Hold
-                {
-                    duration: '3m',
-                    target: 5
-                },
-                // Ramp down
-                {
-                    duration: '20s',
-                    target: 0
-                },
-            ],
-        },
-        students05: {
-            executor: 'ramping-vus',
-            exec: 'students05',
-            startTime: '0s',
-            gracefulStop: '5s',
-            stages: [
-                // Ramp up               
-                {
-                    duration: '20s',
-                    target: 1
-                },
-                // Hold
-                {
-                    duration: '3m',
-                    target: 5
-                },
-                // Ramp down
-                {
-                    duration: '20s',
-                    target: 0
-                },
-            ],
-        },
-        students06: {
-            executor: 'ramping-vus',
-            exec: 'students06',
-            startTime: '0s',
-            gracefulStop: '5s',
-            stages: [
-                // Ramp up               
-                {
-                    duration: '20s',
-                    target: 1
-                },
-                // Hold
-                {
-                    duration: '3m',
-                    target: 5
-                },
-                // Ramp down
-                {
-                    duration: '20s',
-                    target: 0
-                },
-            ],
-        },
-        students07: {
-            executor: 'ramping-vus',
-            exec: 'students07',
-            startTime: '0s',
-            gracefulStop: '5s',
-            stages: [
-                // Ramp up               
-                {
-                    duration: '20s',
-                    target: 1
-                },
-                // Hold
-                {
-                    duration: '3m',
-                    target: 5
-                },
-                // Ramp down
-                {
-                    duration: '20s',
-                    target: 0
-                },
-            ],
-        },
-        students08: {
-            executor: 'ramping-vus',
-            exec: 'students08',
-            startTime: '0s',
-            gracefulStop: '5s',
-            stages: [
-                // Ramp up               
-                {
-                    duration: '20s',
-                    target: 1
-                },
-                // Hold
-                {
-                    duration: '3m',
-                    target: 5
-                },
-                // Ramp down
-                {
-                    duration: '20s',
-                    target: 0
-                },
-            ],
-        },
-        students09: {
-            executor: 'ramping-vus',
-            exec: 'students09',
-            startTime: '0s',
-            gracefulStop: '5s',
-            stages: [
-                // Ramp up               
-                {
-                    duration: '20s',
-                    target: 1
-                },
-                // Hold
-                {
-                    duration: '3m',
-                    target: 5
-                },
-                // Ramp down
-                {
-                    duration: '20s',
-                    target: 0
-                },
-            ],
-        },
-        students10: {
-            executor: 'ramping-vus',
-            exec: 'students10',
-            startTime: '0s',
-            gracefulStop: '5s',
-            stages: [
-                // Ramp up               
-                {
-                    duration: '20s',
-                    target: 1
-                },
-                // Hold
-                {
-                    duration: '3m',
-                    target: 5
-                },
-                // Ramp down
-                {
-                    duration: '20s',
-                    target: 0
-                },
-            ],
-        },*/
-    },
-}
-
-export function setup() {
-    let i = 0;
-    const l = 5;
->>>>>>> f2472dbf
     let data = {};
 
     for (i; i < l; i++) {
