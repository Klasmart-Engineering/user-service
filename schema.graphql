directive @deprecated(
    reason: String = "No longer supported"
) on FIELD_DEFINITION
directive @isAdmin(entity: String) on FIELD_DEFINITION
directive @isAuthenticated on FIELD_DEFINITION
directive @isMIMEType(mimetype: String) on FIELD_DEFINITION

type File {
    filename: String!
    mimetype: String!
    encoding: String!
}

type UserConnection {
    total: Int
    edges: [User!]!
    pageInfo: PageInfo!
}

type OrganizationConnection {
    total: Int
    edges: [Organization]!
    pageInfo: PageInfo!
}

type RoleConnection {
    total: Int
    edges: [Role]!
    pageInfo: PageInfo!
}

type ClassConnection {
    total: Int
    edges: [Class]!
    pageInfo: PageInfo!
}

type PermissionConnection {
    total: Int
    edges: [Permission]!
    pageInfo: PageInfo!
}

type PageInfo {
    hasNextPage: Boolean!
    endCursor: String!
    startCursor: String!
    hasPreviousPage: Boolean!
}

type Query {
    me: User
    user(user_id: ID!): User
    users: [User]
    users_v1(
        after: String
        before: String
        first: Int
        last: Int
    ): UserConnection! @isAdmin(entity: "user")

    my_users: [User!]
    before: String

    organization(organization_id: ID!): Organization
    organizations(organization_ids: [ID!]): [Organization]
        @isAdmin(entity: "organization")
    organizations_v1(
        organization_ids: [ID!]
        after: String
        before: String
        first: Int
        last: Int
    ): OrganizationConnection! @isAdmin(entity: "organization")

    role(role_id: ID!): Role
    roles: [Role]

    roles_v1(
        after: String
        before: String
        first: Int
        last: Int
    ): RoleConnection! @isAdmin(entity: "role")

    permissions(
        after: String
        before: String
        first: Int
        last: Int
    ): PermissionConnection! @isAuthenticated
    classes: [Class]
    classes_v1(
        after: String
        before: String
        first: Int
        last: Int
    ): ClassConnection! @isAdmin(entity: "class")

    class(class_id: ID!): Class

    school(school_id: ID!): School

    age_range(id: ID!): AgeRange @isAdmin(entity: "ageRange")

    grade(id: ID!): Grade @isAdmin(entity: "grade")

    category(id: ID!): Category @isAdmin(entity: "category")
    subcategory(id: ID!): Subcategory @isAdmin(entity: "subcategory")

    subject(id: ID!): Subject @isAdmin(entity: "subject")
    program(id: ID!): Program @isAdmin(entity: "program")
}

scalar Upload
type Mutation {
    me: User
    user(
        user_id: ID!
        given_name: String
        family_name: String
        email: String
        phone: String
        avatar: String
        date_of_birth: String
        username: String
        alternate_email: String
        alternate_phone: String
        gender: String
    ): User
    newUser(
        given_name: String
        family_name: String
        email: String
        phone: String
        avatar: String
        date_of_birth: String
        username: String
        gender: String
    ): User @deprecated(reason: "Use the inviteUser() method")
    switch_user(user_id: ID!): User

    organization(
        organization_id: ID!
        organization_name: String
        address1: String
        address2: String
        phone: String
        shortCode: String
    ): Organization

    role(role_id: ID!): Role
    roles: [Role]

    classes: [Class]
    class(class_id: ID!): Class

    school(school_id: ID!): School

    age_range(id: ID!): AgeRange @isAdmin(entity: "ageRange")

    grade(id: ID!): Grade @isAdmin(entity: "grade")

    category(id: ID!): Category @isAdmin(entity: "category")
    subcategory(id: ID!): Subcategory @isAdmin(entity: "subcategory")

    subject(id: ID!): Subject @isAdmin(entity: "subject")
    program(id: ID!): Program @isAdmin(entity: "program")

    createOrUpateSystemEntities(_: Int): Boolean @isAdmin

    uploadOrganizationsFromCSV(file: Upload!): File
        @isMIMEType(mimetype: "text/csv")
    uploadUsersFromCSV(file: Upload!): File @isMIMEType(mimetype: "text/csv")
    uploadClassesFromCSV(file: Upload!): File @isMIMEType(mimetype: "text/csv")
<<<<<<< HEAD
    uploadGradesFromCSV(file: Upload!): File @isMIMEType(mimetype: "text/csv")
=======
    uploadSchoolsFromCSV(file: Upload!): File @isMIMEType(mimetype: "text/csv")
>>>>>>> a084c2ce
}

type User {
    user_id: ID!

    #properties
    user_name: String @deprecated(reason: "Use `full_name`.")
    full_name: String
    given_name: String
    family_name: String
    email: String
    phone: String
    date_of_birth: String
    avatar: String
    username: String
    primary: Boolean
    alternate_email: String
    alternate_phone: String
    gender: String
    #connections
    """
    'my_organization' is the Organization that this user has created
    """
    my_organization: Organization
        @deprecated(reason: "Use `organization_ownerships`.")
    organization_ownerships: [OrganizationOwnership]
    memberships: [OrganizationMembership]
    membership(organization_id: ID!): OrganizationMembership

    school_memberships: [SchoolMembership]
    school_membership(school_id: ID!): SchoolMembership

    classesTeaching: [Class]
    classesStudying: [Class]

    #query
    organizationsWithPermission(
        permission_name: String!
    ): [OrganizationMembership]
    schoolsWithPermission(permission_name: String!): [SchoolMembership]
    subjectsTeaching: [Subject] @isAdmin(entity: "subject")

    #mutations
    set(
        given_name: String
        family_name: String
        email: String
        phone: String
        username: String
        date_of_birth: String
        gender: String
        avatar: String
        alternate_email: String
        alternate_phone: String
    ): User
    createOrganization(
        organization_name: String
        email: String # Not being used in resolver.
        address1: String
        address2: String
        phone: String
        shortCode: String
    ): Organization
    merge(other_id: String): User
    addOrganization(organization_id: ID!): OrganizationMembership
    addSchool(school_id: ID!): OrganizationMembership
    setPrimary(_: Int): Boolean @isAdmin(entity: "user")
}

type Organization {
    organization_id: ID!

    #properties
    organization_name: String
    address1: String
    address2: String
    phone: String
    shortCode: String
    status: Status

    #connections

    """
    'owner' is the User that created this Organization
    """
    owner: User @deprecated(reason: "Use `organization_ownerships`.")
    primary_contact: User
    roles: [Role]
    memberships: [OrganizationMembership]
    teachers: [OrganizationMembership]
    students: [OrganizationMembership]
    schools: [School]
    classes: [Class]
    ageRanges: [AgeRange!]
    grades: [Grade!]
    categories: [Category!]
    subcategories: [Subcategory!]
    subjects: [Subject!]
    programs: [Program!]

    #query
    membersWithPermission(
        permission_name: String!
        search_query: String
    ): [OrganizationMembership]
    findMembers(search_query: String!): [OrganizationMembership]

    #mutations
    set(
        organization_name: String
        address1: String
        address2: String
        phone: String
        shortCode: String
    ): Organization
    setPrimaryContact(user_id: ID!): User
    addUser(user_id: ID!, shortcode: String): OrganizationMembership
    inviteUser(
        email: String
        phone: String
        given_name: String
        family_name: String
        date_of_birth: String
        username: String
        gender: String
        shortcode: String
        organization_role_ids: [ID!]
        school_ids: [ID!]
        school_role_ids: [ID!]
        alternate_email: String
        alternate_phone: String
    ): MembershipUpdate
    editMembership(
        email: String
        phone: String
        given_name: String
        family_name: String
        date_of_birth: String
        username: String
        gender: String
        shortcode: String
        organization_role_ids: [ID!]
        school_ids: [ID!]
        school_role_ids: [ID!]
        alternate_email: String
        alternate_phone: String
    ): MembershipUpdate
    createRole(role_name: String!, role_description: String!): Role
    createSchool(school_name: String, shortcode: String): School
    createClass(class_name: String, shortcode: String): Class
    createOrUpdateAgeRanges(age_ranges: [AgeRangeDetail]!): [AgeRange]
    createOrUpdateGrades(grades: [GradeDetail]!): [Grade]
    createOrUpdateCategories(categories: [CategoryDetail]!): [Category]
    createOrUpdateSubcategories(
        subcategories: [SubcategoryDetail]!
    ): [Subcategory]
    createOrUpdateSubjects(subjects: [SubjectDetail]!): [Subject]
    createOrUpdatePrograms(programs: [ProgramDetail]!): [Program]
    delete(_: Int): Boolean
}

type MembershipUpdate {
    user: User
    membership: OrganizationMembership
    schoolMemberships: [SchoolMembership]
}

scalar Date
type OrganizationMembership {
    #properties
    user_id: ID!
    organization_id: ID!
    shortcode: String
    join_timestamp: Date
    status: Status

    #connections
    organization: Organization
    user: User
    roles: [Role]
    classes: [Class]
    schoolMemberships(permission_name: String): [SchoolMembership]

    #query
    checkAllowed(permission_name: ID!): Boolean
    classesTeaching: [Class]

    #mutations
    addRole(role_id: ID!): Role
    addRoles(role_ids: [ID!]!): [Role]
    removeRole(role_id: ID!): OrganizationMembership
    leave(_: Int): Boolean
}

type OrganizationOwnership {
    #properties
    user_id: ID!
    organization_id: ID!
    status: Status

    #connections
    organization: Organization
    user: User
}

type Role {
    role_id: ID!

    #properties
    role_name: String
    role_description: String!
    status: Status!
    system_role: Boolean!

    #connections
    organization: Organization
    memberships: [OrganizationMembership]
    permissions: [Permission]
    permission(permission_name: String!): Permission

    #mutations
    set(role_name: String, role_description: String, system_role: Boolean): Role
    grant(permission_name: String!): Permission
    revoke(permission_name: String!): Boolean
    edit_permissions(permission_names: [String!]): [Permission]
    deny(permission_name: String!): Permission @isAdmin

    delete_role(_: Int): Boolean
}

type Permission {
    permission_id: ID
    permission_name: ID!
    permission_category: String
    permission_group: String
    permission_level: String
    permission_description: String
    allow: Boolean
}

type School {
    school_id: ID!

    #properties
    school_name: String
    shortcode: String
    status: Status

    #connections
    organization: Organization
    memberships: [SchoolMembership]
    membership(user_id: ID!): SchoolMembership
    classes: [Class]
    programs: [Program!]

    #mutations
    set(school_name: String, shortcode: String): School
    addUser(user_id: ID!): SchoolMembership
    editPrograms(program_ids: [ID!]): [Program]
    delete(_: Int): Boolean
}

type SchoolMembership {
    #properties
    user_id: ID!
    school_id: ID!
    join_timestamp: Date
    status: Status

    #connections
    user: User
    school: School
    roles: [Role]

    #query
    checkAllowed(permission_name: ID!): Boolean

    #mutations
    addRole(role_id: ID!): Role
    addRoles(role_ids: [ID!]!): [Role]
    removeRole(role_id: ID!): SchoolMembership
    leave(_: Int): Boolean
}

type Class {
    class_id: ID!

    #properties
    class_name: String
    status: Status
    shortcode: String
    #connections
    organization: Organization
    schools: [School]
    teachers: [User]
    students: [User]
    # schedule: [ScheduleEntry]

    # query
    programs: [Program!]
    age_ranges: [AgeRange!]
    grades: [Grade!]
    subjects: [Subject!]
    eligibleTeachers: [User]
    eligibleStudents: [User]

    #mutations
    set(class_name: String, shortcode: String): Class
    addTeacher(user_id: ID!): User
    editTeachers(teacher_ids: [ID!]): [User]
    removeTeacher(user_id: ID!): Boolean
    addStudent(user_id: ID!): User
    editStudents(student_ids: [ID!]): [User]
    removeStudent(user_id: ID!): Boolean
    editSchools(school_ids: [ID!]): [School]
    addSchool(school_id: ID!): School
    editPrograms(program_ids: [ID!]): [Program]
    editAgeRanges(age_range_ids: [ID!]): [AgeRange]
    editGrades(grade_ids: [ID!]): [Grade]
    editSubjects(subject_ids: [ID!]): [Subject]
    removeSchool(school_id: ID!): Boolean

    delete(_: Int): Boolean
    # addSchedule(id: ID!, timestamp: Date): Boolean
    # removeSchedule(id: ID!): Boolean
}

enum AgeRangeUnit {
    year
    month
}

enum Status {
    active
    inactive
}

input AgeRangeDetail {
    id: ID
    name: String
    low_value: Int
    high_value: Int
    low_value_unit: AgeRangeUnit
    high_value_unit: AgeRangeUnit
    system: Boolean
}

input CategoryDetail {
    id: ID
    name: String
    subcategories: [ID!]
    system: Boolean
}

input GradeDetail {
    id: ID
    name: String
    progress_from_grade_id: ID
    progress_to_grade_id: ID
    system: Boolean
}

input SubcategoryDetail {
    id: ID
    name: String
    system: Boolean
}

input SubjectDetail {
    id: ID
    name: String
    categories: [ID!]
    system: Boolean
}

input ProgramDetail {
    id: ID
    name: String
    system: Boolean
    age_ranges: [ID!]
    grades: [ID!]
    subjects: [ID!]
    status: Status
}

type AgeRange {
    id: ID!
    name: String!
    low_value: Int!
    high_value: Int!
    low_value_unit: AgeRangeUnit!
    high_value_unit: AgeRangeUnit!
    system: Boolean!
    status: Status

    # Mutations
    delete(_: Int): Boolean
}

type Category {
    id: ID!
    name: String!
    subcategories: [Subcategory!]
    system: Boolean!
    status: Status

    # Mutations
    editSubcategories(subcategory_ids: [ID!]): [Subcategory]
    delete(_: Int): Boolean
}

type Grade {
    id: ID!
    name: String!
    progress_from_grade: Grade
    progress_to_grade: Grade
    system: Boolean!
    status: Status

    # Mutations
    delete(_: Int): Boolean
}

type Subcategory {
    id: ID!
    name: String!
    system: Boolean!
    status: Status

    # Mutations
    delete(_: Int): Boolean
}

type Program {
    id: ID!
    name: String!
    system: Boolean!
    status: Status
    age_ranges: [AgeRange!]
    grades: [Grade!]
    subjects: [Subject!]

    # Mutations
    editAgeRanges(age_range_ids: [ID!]): [AgeRange]
    editGrades(grade_ids: [ID!]): [Grade]
    editSubjects(subject_ids: [ID!]): [Subject]

    delete(_: Int): Boolean
}

type Subject {
    id: ID!
    name: String!
    categories: [Category!]
    subcategories: [Subcategory!]
    system: Boolean!
    status: Status

    # Mutations
    delete(_: Int): Boolean
}

type ScheduleEntry {
    id: ID!
    timestamp: Date
}<|MERGE_RESOLUTION|>--- conflicted
+++ resolved
@@ -173,11 +173,8 @@
         @isMIMEType(mimetype: "text/csv")
     uploadUsersFromCSV(file: Upload!): File @isMIMEType(mimetype: "text/csv")
     uploadClassesFromCSV(file: Upload!): File @isMIMEType(mimetype: "text/csv")
-<<<<<<< HEAD
     uploadGradesFromCSV(file: Upload!): File @isMIMEType(mimetype: "text/csv")
-=======
     uploadSchoolsFromCSV(file: Upload!): File @isMIMEType(mimetype: "text/csv")
->>>>>>> a084c2ce
 }
 
 type User {
