--- conflicted
+++ resolved
@@ -1,10 +1,5 @@
-<<<<<<< HEAD
 import {Entity, PrimaryGeneratedColumn, Column, OneToMany, getRepository, BaseEntity, ManyToMany, getManager, JoinColumn, JoinTable, OneToOne, CreateDateColumn, Not} from "typeorm";
 import { Length, IsOptional, IsEmail, IsIn, IsDateString, validate } from 'class-validator'
-=======
-import {Entity, PrimaryGeneratedColumn, Column, OneToOne, OneToMany, getRepository, BaseEntity, ManyToMany, getManager, JoinColumn, JoinTable, CreateDateColumn, Not} from "typeorm";
-import { Length, IsEmail, IsOptional, IsDateString, IsIn, Matches, validate } from 'class-validator'
->>>>>>> 80d63d26
 import { GraphQLResolveInfo } from 'graphql';
 import { OrganizationMembership } from "./organizationMembership";
 import { AWSS3 } from "../entities/s3";
@@ -12,18 +7,10 @@
 import { Organization, OrganizationInput, OrganizationStatus } from "./organization";
 import { Class } from "./class";
 import { SchoolMembership } from "./schoolMembership";
-<<<<<<< HEAD
-import { ApolloServerFileUploads } from "../entities/types";
+import { ApolloServerFileUploads } from "../entities/types"
 import { BasicValidationError, ErrorHelpers } from '../entities/helpers'
 import { UniqueOnDatabase } from '../decorators/unique';
-import { EntityId } from './organization' 
-=======
-import { ApolloServerFileUploads } from "./types"
-import { AWSS3 } from "../entities/s3";
-import { UniqueOnDatabase } from '../decorators/unique';
-import { ErrorHelpers, BasicValidationError } from '../entities/helpers'
 import { EntityId } from './organization'
->>>>>>> 80d63d26
 import { DefaultAvatarKeys } from './const'
 
 export const UserStatus = {
@@ -84,7 +71,6 @@
     @IsIn(DefaultAvatarKeys)
     public default_avatar?: string
 
-<<<<<<< HEAD
     @Column({nullable: true})
     public avatarKey?: string
 
@@ -103,26 +89,6 @@
     }
 
     @Column({nullable: true})
-=======
-    @Column({nullable: true})
-    public avatarKey?: string
-
-    public async avatar() {
-        if(this.avatarKey) {
-            const s3 = AWSS3.getInstance({ 
-                accessKeyId: process.env.AWS_ACCESS_KEY_ID as string,
-                secretAccessKey: process.env.AWS_SECRET_ACCESS_KEY as string,
-                destinationBucketName: process.env.AWS_DEFAULT_BUCKET as string,
-                region: process.env.AWS_DEFAULT_REGION as string,
-            })
-            
-            return s3.getSignedUrl(this.avatarKey as string)
-        }
-        return ''
-    }
-
-    @Column({nullable: true})
->>>>>>> 80d63d26
     @IsDateString()
     public birth_year_month?: Date
 
