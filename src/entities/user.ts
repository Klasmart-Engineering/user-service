--- conflicted
+++ resolved
@@ -31,11 +31,8 @@
 import { isDOB, isEmail, isPhone } from '../utils/validations'
 import clean from '../utils/clean'
 import logger from '../logging'
-<<<<<<< HEAD
 import { getEnvVar } from '../config/config'
-=======
 import { reportError } from '../utils/resolvers/errors'
->>>>>>> 655d642e
 
 @Entity()
 export class User extends CustomBaseEntity {
