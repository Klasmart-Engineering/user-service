--- conflicted
+++ resolved
@@ -38,36 +38,9 @@
     SHORTCODE_DEFAULT_MAXLEN,
     validateShortCode,
 } from '../utils/shortcode'
-<<<<<<< HEAD
+import { validateDOB, validateEmail, validatePhone } from '../utils/validations'
 import csvErrorConstants from '../utils/csv/errors/csvErrorConstants'
 import stringInject from '../utils/stringUtils'
-
-export function validateEmail(email?: string): boolean {
-    const email_re = /^(([^<>()[\]\\.,;:\s@"]+(\.[^<>()[\]\\.,;:\s@"]+)*)|(".+"))@((\[[0-9]{1,3}\.[0-9]{1,3}\.[0-9]{1,3}\.[0-9]{1,3}])|(([a-zA-Z\-0-9]+\.)+[a-zA-Z]{2,}))$/
-    if (email !== undefined && email.match(email_re)) {
-        return true
-    }
-    return false
-}
-
-export function validatePhone(phone?: string): boolean {
-    const phone_re = /^\++?[1-9][0-9]\d{6,14}$/
-    if (phone !== undefined && phone.match(phone_re)) {
-        return true
-    }
-    return false
-}
-
-export function validateDOB(dob?: string): boolean {
-    const dob_re = /^(((0)[0-9])|((1)[0-2]))(-)\d{4}$/
-    if (dob !== undefined && dob.match(dob_re)) {
-        return true
-    }
-    return false
-}
-=======
-import { validateDOB, validateEmail, validatePhone } from '../utils/validations'
->>>>>>> 2ca00e99
 
 export const normalizedLowercaseTrimmed = (x: string) =>
     x?.normalize('NFKC').toLowerCase().trim()
