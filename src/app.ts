--- conflicted
+++ resolved
@@ -6,21 +6,13 @@
 import { checkIssuerAuthorization } from './token'
 import escapeStringRegexp from 'escape-string-regexp'
 
-<<<<<<< HEAD
 const domain = process.env.DOMAIN || 'alpha.kidsloop.net'
-if (!domain) {
-    console.warn('Warning: The DOMAIN enviroment variable was not set')
-}
-const domainRegex = new RegExp(
-    `^https://(.*\\.)?${escapeStringRegexp(domain)}(:\\d{1,5})$`
-)
-=======
-const domain = process.env.DOMAIN || ''
 if (!domain) {
     throw Error(`The DOMAIN enviroment variable was not set`)
 }
-const domainRegex = new RegExp(`^https://(.*\\.)?${escapeStringRegexp(domain)}(:\\d{1,5})?$`)
->>>>>>> 68880db7
+const domainRegex = new RegExp(
+    `^https://(.*\\.)?${escapeStringRegexp(domain)}(:\\d{1,5})?$`
+)
 
 const routePrefix = process.env.ROUTE_PREFIX || ''
 
