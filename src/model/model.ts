import {createConnection, Connection, getManager, EntityManager, getRepository, Repository} from "typeorm";
import { GraphQLResolveInfo } from 'graphql';
import { User } from '../entities/user';
import { Organization, OrganizationInput } from "../entities/organization";
import { Role } from "../entities/role";
import { Class } from "../entities/class";
import { Context } from "../main";
import { AWSS3 } from "../entities/s3";
import { ApolloServerFileUploads } from "../entities/types";
import { OrganizationHelpers } from '../entities/helpers'
import { AWSS3 } from "../entities/s3";
import { ApolloServerFileUploads } from "../entities/types";

export class Model {
    public static async create() {
        try {
            const connection = await createConnection({
                name: "default",
                type: "postgres",
                url: process.env.DATABASE_URL || "postgres://postgres:kidsloop@localhost",
                synchronize: true,
                logging: Boolean(process.env.DATABASE_LOGGING),
                entities: ["src/entities/*.ts"],
            })
            const model = new Model(connection)
            console.log("🐘 Connected to postgres")
            return model
        } catch(e) {
            console.log("❌ Failed to connect or initialize postgres")
            throw e
        }
    }
    
    private connection: Connection
    private manager: EntityManager
    private userRepository: Repository<User>
    private organizationRepository: Repository<Organization>
    private roleRepository: Repository<Role>
    private classRepository: Repository<Class>

    constructor(connection: Connection) {
        this.connection = connection
        this.manager = getManager(connection.name)
        this.userRepository = getRepository(User, connection.name)
        this.organizationRepository = getRepository(Organization, connection.name)
        this.roleRepository = getRepository(Role, connection.name)
        this.classRepository = getRepository(Class, connection.name)
    }

    public async getMyUser({token}: Context) {
        try {
            if(!token) {return null}
            let user = (await this.userRepository.findOne({ user_id: token.id })) || new User()
            
            let modified = false
            if(user.user_id !== token.id)     { user.user_id = token.id;     modified = true }
            if(user.user_name !== token.name) { user.user_name = token.name; modified = true }
            if(user.email !== token.email)    { user.email = token.email;    modified = true }
            
            if(modified) { await this.manager.save(user) }
                
            return user
        } catch(e) {
            console.error(e)
        }
    }
    public async newUser({user_name, email, avatar}: User) {
        const newUser = new User()
        newUser.user_name = user_name
        newUser.email = email
        newUser.avatar = avatar

        await this.manager.save(newUser)
        return newUser
    }
    public async setUser({user_id, user_name, email, avatar}: User) {
        const user = await this.userRepository.findOneOrFail(user_id)

        if(user_name !== undefined) {user.user_name = user_name}
        if(email !== undefined) { user.email = email }
        if(avatar !== undefined) { user.avatar = avatar }

        await this.manager.save(user)
        return user
    }
    public async getUser(user_id: string) {
        const user = await this.userRepository.findOneOrFail(user_id)
        return user
    }    
    public async getUsers() {
        return this.userRepository.find()
    }

    public GetShortCode({name}: {name: string}) {
        return OrganizationHelpers.GetShortCode(this.organizationRepository, {name})
    }

    public async setOrganization({ organization_id, organization_name, address1, address2, phone, email, logo, color, shortCode}:OrganizationInput) {
        const organization = await this.organizationRepository.findOneOrFail(organization_id)

        const isUpdated = 
            organization_name !== undefined ||
            address1 !== undefined ||
            address2 !== undefined ||
            email !== undefined ||
            phone !== undefined ||
            color !== undefined ||
            shortCode !== undefined ||
            (logo !== undefined && null !== logo && typeof logo === 'object')
<<<<<<< HEAD

        if(isUpdated) {
            if(organization_name !== undefined) { organization.organization_name = organization_name }
            if(address1 !== undefined) { organization.address1 = address1 }
            if(address2 !== undefined) { organization.address2 = address2 }
            if(email !== undefined) { organization.email = email }
            if(phone !== undefined) { organization.phone = phone }
            if(color !== undefined) { organization.color = color }
            if(shortCode !== undefined) { organization.shortCode = shortCode }
            
            if(!await organization.isValid()) { return organization }
    
            if(logo !== undefined && null !== logo && typeof logo === 'object') { 
                const s3 = AWSS3.getInstance({ 
                    accessKeyId: process.env.AWS_ACCESS_KEY_ID as string,
                    secretAccessKey: process.env.AWS_SECRET_ACCESS_KEY as string,
                    destinationBucketName: process.env.AWS_DEFAULT_BUCKET as string,
                    region: process.env.AWS_DEFAULT_REGION as string,
                })
                if(organization.logoKey && !organization.logoKey.startsWith("default/")) {
                    await s3.deleteObject(organization.logoKey as string)
                }
                const upload = await s3.singleFileUpload({file: logo as ApolloServerFileUploads.File, path: organization.organization_id, type: 'image'})
        
                organization.logoKey = upload.key
            }
            await this.manager.save(organization)
        }
=======

        if(isUpdated) {
            if(organization_name !== undefined) { organization.organization_name = organization_name }
            if(address1 !== undefined) { organization.address1 = address1 }
            if(address2 !== undefined) { organization.address2 = address2 }
            if(email !== undefined) { organization.email = email }
            if(phone !== undefined) { organization.phone = phone }
            if(color !== undefined) { organization.color = color }
            if(shortCode !== undefined) { organization.shortCode = shortCode }
            
            if(!await organization.isValid()) { return organization }
    
            if(logo !== undefined && null !== logo && typeof logo === 'object') { 
                const s3 = AWSS3.getInstance({ 
                    accessKeyId: process.env.AWS_ACCESS_KEY_ID as string,
                    secretAccessKey: process.env.AWS_SECRET_ACCESS_KEY as string,
                    destinationBucketName: process.env.AWS_DEFAULT_BUCKET as string,
                    region: process.env.AWS_DEFAULT_REGION as string,
                })
                if(organization.logoKey && !organization.logoKey.startsWith("default/")) {
                    await s3.deleteObject(organization.logoKey as string)
                }
                const upload = await s3.singleFileUpload({file: logo as ApolloServerFileUploads.File, path: organization.organization_id, type: 'image'})
        
                organization.logoKey = upload.key
            }
            await this.manager.save(organization)
        }

>>>>>>> 6a339751
        return organization
    }
    public async getOrganization(organization_id: string) {
        const organization = await this.organizationRepository.findOne(organization_id)
        return organization
    }
    public async getOrganizations(organization_ids: string[]) {
        try {
            if (organization_ids) {
                return await this.organizationRepository.findByIds(organization_ids)
            } else {
                return await this.organizationRepository.find()
            }
        } catch(e) {
            console.error(e)
        }
    }

    public async setRole({role_id, role_name}: Role) {
        try {
            const role = await this.roleRepository.findOneOrFail(role_id)

            if(role_name !== undefined) { role.role_name = role_name } 
            
            return role
        } catch(e) {
            console.error(e)
        }
    }
    public async getRole({role_id}: Role) {
        try {
            const role = await this.roleRepository.findOneOrFail({role_id})
            return role
        } catch(e) {
            console.error(e)
        }
    }
    public async getRoles() {
        try {
            const roles = await this.roleRepository.find()
            return roles
        } catch(e) {
            console.error(e)
        }
    }

    public async getClass({class_id}: Class) {
        try {
            const _class = await this.classRepository.findOneOrFail({class_id})
            return _class
        } catch(e) {
            console.error(e)
        }
    }
    public async getClasses() {
        try {
            const classes = await this.classRepository.find()
            return classes
        } catch(e) {
            console.error(e)
        }
    }
}<|MERGE_RESOLUTION|>--- conflicted
+++ resolved
@@ -5,11 +5,7 @@
 import { Role } from "../entities/role";
 import { Class } from "../entities/class";
 import { Context } from "../main";
-import { AWSS3 } from "../entities/s3";
-import { ApolloServerFileUploads } from "../entities/types";
 import { OrganizationHelpers } from '../entities/helpers'
-import { AWSS3 } from "../entities/s3";
-import { ApolloServerFileUploads } from "../entities/types";
 
 export class Model {
     public static async create() {
@@ -107,7 +103,6 @@
             color !== undefined ||
             shortCode !== undefined ||
             (logo !== undefined && null !== logo && typeof logo === 'object')
-<<<<<<< HEAD
 
         if(isUpdated) {
             if(organization_name !== undefined) { organization.organization_name = organization_name }
@@ -136,37 +131,6 @@
             }
             await this.manager.save(organization)
         }
-=======
-
-        if(isUpdated) {
-            if(organization_name !== undefined) { organization.organization_name = organization_name }
-            if(address1 !== undefined) { organization.address1 = address1 }
-            if(address2 !== undefined) { organization.address2 = address2 }
-            if(email !== undefined) { organization.email = email }
-            if(phone !== undefined) { organization.phone = phone }
-            if(color !== undefined) { organization.color = color }
-            if(shortCode !== undefined) { organization.shortCode = shortCode }
-            
-            if(!await organization.isValid()) { return organization }
-    
-            if(logo !== undefined && null !== logo && typeof logo === 'object') { 
-                const s3 = AWSS3.getInstance({ 
-                    accessKeyId: process.env.AWS_ACCESS_KEY_ID as string,
-                    secretAccessKey: process.env.AWS_SECRET_ACCESS_KEY as string,
-                    destinationBucketName: process.env.AWS_DEFAULT_BUCKET as string,
-                    region: process.env.AWS_DEFAULT_REGION as string,
-                })
-                if(organization.logoKey && !organization.logoKey.startsWith("default/")) {
-                    await s3.deleteObject(organization.logoKey as string)
-                }
-                const upload = await s3.singleFileUpload({file: logo as ApolloServerFileUploads.File, path: organization.organization_id, type: 'image'})
-        
-                organization.logoKey = upload.key
-            }
-            await this.manager.save(organization)
-        }
-
->>>>>>> 6a339751
         return organization
     }
     public async getOrganization(organization_id: string) {
