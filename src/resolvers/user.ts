import { getManager, In } from 'typeorm'
import { OrganizationMembership } from '../entities/organizationMembership'
import { Role } from '../entities/role'
import { Status } from '../entities/status'
import { User } from '../entities/user'
import { Context } from '../main'
import {
    CoreUserConnectionNode,
    mapUserToUserConnectionNode,
} from '../pagination/usersConnection'
import { PermissionName } from '../permissions/permissionNames'
import { UserPermissions } from '../permissions/userPermissions'
import {
    APIError,
    APIErrorCollection,
    validateAPICall,
} from '../types/errors/apiError'
import { customErrors } from '../types/errors/customError'
import {
    AddOrganizationRolesToUserInput,
    AddSchoolRolesToUserInput,
    RemoveOrganizationRolesFromUserInput,
    RemoveSchoolRolesFromUserInput,
    UpdateUserInput,
    UsersMutationResult,
} from '../types/graphQL/user'
import { CreateUserInput } from '../types/graphQL/user'
import {
    createUserSchema,
    updateUserSchema,
} from '../utils/mutations/validations/user'
import clean from '../utils/clean'
import {
    createEntityAPIError,
    createInputLengthAPIError,
} from '../utils/resolvers/errors'
import { getMap, SchoolMembershipMap } from '../utils/resolvers/entityMaps'
import { config } from '../config/config'
import {
    AddMutation,
    CreateMutation,
    EntityMap,
    filterInvalidInputs,
    ProcessedResult,
    RemoveMutation,
<<<<<<< HEAD
    validateAtLeastOne,
=======
    validateDataAgainstSchema,
>>>>>>> cfae73f6
    validateNoDuplicate,
    validateNoDuplicateAttribute,
    validateSubItemsLengthAndNoDuplicates,
} from '../utils/mutations/commonStructure'
import { School } from '../entities/school'
import { SchoolMembership } from '../entities/schoolMembership'
import { objectToKey, ObjMap } from '../utils/stringUtils'
import {
    flagExistentChild,
    flagNonExistent,
    flagNonExistentChild,
    flagNonExistentOrganizationMembership,
    flagNonExistentSchoolMembership,
} from '../utils/resolvers/inputValidation'
import { Organization } from '../entities/organization'
import {
    addIdentifierToKey,
    buildConflictingUserKey,
    cleanCreateUserInput,
    ConflictingUserKey,
    createUserInputToConflictingUserKey,
    makeLookupKey,
} from '../utils/resolvers/user'

export interface CreateUsersEntityMap extends EntityMap<User> {
    conflictingUsers: ObjMap<ConflictingUserKey, User>
}

export type ConflictingUserKey = {
    givenName: string
    familyName: string
    username?: string
    email?: string
    phone?: string
}

export interface CreateUsersEntityMap extends EntityMap<User> {
    conflictingUsers: ObjMap<ConflictingUserKey, User>
}

export interface UpdateUsersEntityMap extends EntityMap<User> {
    mainEntity: Map<string, User>
    conflictingUsers: ObjMap<ConflictingUserKey, User>
}

export interface AddSchoolRolesToUsersEntityMap
    extends RemoveSchoolRolesFromUsersEntityMap {
    schoolOrg: Map<string, Organization>
    orgRoles: Map<string, Role[]>
}

export class AddSchoolRolesToUsers extends AddMutation<
    User,
    AddSchoolRolesToUserInput,
    UsersMutationResult,
    AddSchoolRolesToUsersEntityMap,
    SchoolMembership
> {
    protected EntityType = User
    protected inputTypeName = 'AddSchoolRolesToUsersInput'
    protected mainEntityIds: string[]
    protected output: UsersMutationResult = { users: [] }

    constructor(
        input: AddSchoolRolesToUserInput[],
        permissions: Context['permissions']
    ) {
        super(input, permissions)
        this.mainEntityIds = input.map((i) => i.userId)
    }

    async generateEntityMaps(
        input: AddSchoolRolesToUserInput[]
    ): Promise<AddSchoolRolesToUsersEntityMap> {
        const schoolIds = input.map((i) => i.schoolId)
        const userIds = input.map((i) => i.userId)
        const schoolMap = getMap.school(schoolIds, ['organization'])

        const schoolOrg = new Map<string, Organization>()

        const orgRoles = new Map<string, Role[]>()

        for (const [schoolId, school] of (await schoolMap).entries()) {
            const org = (await school.organization)!
            schoolOrg.set(schoolId, org)
            orgRoles.set(org.organization_id, [])
        }

        const allRolesFromSchoolOrgs = await Role.find({
            // don't query system roles, as these are valid for all organizations anyway
            where: [
                {
                    system_role: false,
                    organization: {
                        organization_id: In(
                            Array.from(schoolOrg.values()).map(
                                (o) => o.organization_id
                            )
                        ),
                    },
                },
            ],
        })

        for (const role of allRolesFromSchoolOrgs) {
            const roleOrgId = (await role.organization)!.organization_id
            const roles = orgRoles.get(roleOrgId) ?? []
            roles.push(role)
            orgRoles.set(roleOrgId, roles)
        }

        const userMap = getMap.user(userIds)
        const roleMap = getMap.role(
            input.flatMap((i) => i.roleIds),
            ['organization']
        )
        const membershipMap = getMap.membership.school(schoolIds, userIds, [
            'roles',
        ])

        // Make map for memberships' roles (does not need to query db)
        const membershipRoles = new ObjMap<
            { schoolId: string; userId: string },
            Role[]
        >()
        for (const [key, membership] of (await membershipMap).entries()) {
            if (membership.roles) {
                // eslint-disable-next-line no-await-in-loop
                membershipRoles.set(key, await membership.roles)
            }
        }

        return {
            mainEntity: await userMap,
            schools: await schoolMap,
            roles: await roleMap,
            memberships: await membershipMap,
            membershipRoles,
            schoolOrg,
            orgRoles,
        }
    }

    async authorize(
        input: AddSchoolRolesToUserInput[],
        entityMaps: AddSchoolRolesToUsersEntityMap
    ): Promise<void> {
        const school_ids = input.map((i) => i.schoolId)
        const schoolMap = entityMaps.schools
        const orgIdPromises = input
            .map((i) =>
                schoolMap
                    .get(i.schoolId)
                    ?.organization?.then((o) => o.organization_id)
            )
            .filter((op): op is Promise<string> => op !== undefined)

        await this.permissions.rejectIfNotAllowed(
            { organization_ids: await Promise.all(orgIdPromises), school_ids },
            PermissionName.edit_users_40330
        )
    }

    validationOverAllInputs(
        inputs: AddSchoolRolesToUserInput[]
    ): {
        validInputs: { index: number; input: AddSchoolRolesToUserInput }[]
        apiErrors: APIError[]
    } {
        const duplicateUserIdErrorMap = validateNoDuplicateAttribute(
            inputs.map((i) => {
                return { entityId: i.schoolId, attributeValue: i.userId }
            }),
            'School',
            'user_id'
        )

        const roleIdsErrorMap = validateSubItemsLengthAndNoDuplicates(
            inputs,
            this.inputTypeName,
            'roleIds'
        )

        return filterInvalidInputs(inputs, [
            duplicateUserIdErrorMap,
            ...roleIdsErrorMap,
        ])
    }

    validate(
        index: number,
        _currentEntity: User | undefined,
        currentInput: AddSchoolRolesToUserInput,
        entityMaps: AddSchoolRolesToUsersEntityMap
    ): APIError[] {
        const { userId, schoolId, roleIds } = currentInput
        const errors: APIError[] = []

        const schoolMap = entityMaps.schools
        const schools = flagNonExistent(School, index, [schoolId], schoolMap)
        const userMap = entityMaps.mainEntity
        const users = flagNonExistent(User, index, [userId], userMap)
        const roleMap = entityMaps.roles
        const roles = flagNonExistent(Role, index, roleIds, roleMap)
        errors.push(...schools.errors, ...users.errors, ...roles.errors)

        if (users.errors.length || schools.errors.length) return errors

        const membership = flagNonExistentSchoolMembership(
            index,
            schoolId,
            [userId],
            entityMaps.memberships
        )

        errors.push(...membership.errors)

        if (membership.errors.length) return errors

        const existingRoles = entityMaps.membershipRoles.get({
            schoolId,
            userId,
        })!

        const roleInSchoolErrors = flagExistentChild(
            School,
            Role,
            index,
            schoolId,
            roleIds,
            new Set(existingRoles.map((r) => r.role_id))
        )

        errors.push(...roleInSchoolErrors)

        const schoolOrg = entityMaps.schoolOrg.get(schoolId)!
        const orgRoles = entityMaps.orgRoles.get(schoolOrg.organization_id)!

        const roleInOrgErrors = flagNonExistentChild(
            Organization,
            Role,
            index,
            schoolOrg.organization_id,
            // system roles are always allowed
            roles.values.filter((r) => !r.system_role).map((r) => r.role_id),
            new Set(orgRoles.map((r) => r.role_id))
        )

        errors.push(...roleInOrgErrors)

        return errors
    }

    process(
        currentInput: AddSchoolRolesToUserInput,
        maps: AddSchoolRolesToUsersEntityMap,
        index: number
    ): { outputEntity: User; modifiedEntity: SchoolMembership[] } {
        const currentEntity = maps.mainEntity.get(this.mainEntityIds[index])!
        const { userId, schoolId, roleIds } = currentInput
        const dbMembership = maps.memberships.get({ schoolId, userId })!
        const dbMembershipRoles = maps.membershipRoles.get({
            schoolId,
            userId,
        })!
        dbMembership.roles = Promise.resolve([
            ...dbMembershipRoles,
            ...roleIds.map((rId) => maps.roles.get(rId)!),
        ])
        return { outputEntity: currentEntity, modifiedEntity: [dbMembership] }
    }

    async applyToDatabase(
        results: Pick<
            ProcessedResult<User, SchoolMembership>,
            'modifiedEntity'
        >[]
    ): Promise<void> {
        const saveEntities = results.flatMap((r) => r.modifiedEntity)
        await getManager().save(saveEntities)
    }

    protected buildOutput = async (currentEntity: User): Promise<void> => {
        this.output.users.push(mapUserToUserConnectionNode(currentEntity))
    }
}

export function addOrganizationRolesToUsers(
    args: { input: AddOrganizationRolesToUserInput[] },
    context: Pick<Context, 'permissions'>
): Promise<UsersMutationResult> {
    return modifyOrganizationRoles(
        args,
        context.permissions,
        (currentRoles: Role[], rolesToAdd: Role[]): Role[] => {
            currentRoles.push(...rolesToAdd)
            return [...new Set(currentRoles)]
        }
    )
}

export function removeOrganizationRolesFromUsers(
    args: { input: RemoveOrganizationRolesFromUserInput[] },
    context: Pick<Context, 'permissions'>
): Promise<{ users: CoreUserConnectionNode[] }> {
    return modifyOrganizationRoles(
        args,
        context.permissions,
        (currentRoles: Role[], rolesToRemove: Role[]): Role[] =>
            currentRoles.filter(
                (cr) => !rolesToRemove.find((rtr) => cr.role_id === rtr.role_id)
            )
    )
}

async function modifyOrganizationRoles(
    args: {
        input:
            | AddOrganizationRolesToUserInput[]
            | RemoveOrganizationRolesFromUserInput[]
    },
    permissions: UserPermissions,
    roleModificationFn: (currentRoles: Role[], roleChanges: Role[]) => Role[]
) {
    // Initial validations
    if (args.input.length === 0) throw createInputLengthAPIError('User', 'min')
    if (args.input.length > config.limits.MUTATION_MAX_INPUT_ARRAY_SIZE)
        throw createInputLengthAPIError('User', 'max')
    await permissions.rejectIfNotAllowed(
        { organization_ids: args.input.map((i) => i.organizationId) },
        PermissionName.edit_users_40330
    )

    // Preloading
    const orgIds = args.input.map((val) => val.organizationId)
    const userIds = args.input.map((val) => val.userId)
    const orgMapPromise = getMap.organization(orgIds)
    const userMapPromise = getMap.user(userIds)
    const roleMapPromise = getMap.role(args.input.flatMap((val) => val.roleIds))
    const membershipMapPromise = getMap.membership.organization(
        orgIds,
        userIds,
        ['roles']
    )
    const preloadedOrganizations = await orgMapPromise
    const preloadedUsers = await userMapPromise
    const preloadedRoles = await roleMapPromise
    const preloadedMemberships = await membershipMapPromise

    // Process inputs
    const errors: APIError[] = []
    const memberships: OrganizationMembership[] = []
    const output: CoreUserConnectionNode[] = []
    for (const [index, subArgs] of args.input.entries()) {
        const { organizationId, userId, roleIds } = subArgs

        const orgs = flagNonExistent(
            Organization,
            index,
            [organizationId],
            preloadedOrganizations
        )
        const roles = flagNonExistent(Role, index, roleIds, preloadedRoles)
        const users = flagNonExistent(User, index, [userId], preloadedUsers)
        errors.push(...orgs.errors, ...roles.errors, ...users.errors)

        if (orgs.errors.length || users.errors.length) continue
        const dbMemberships = flagNonExistentOrganizationMembership(
            index,
            organizationId,
            [userId],
            preloadedMemberships
        )
        if (dbMemberships.errors) errors.push(...dbMemberships.errors)

        for (const dbMembership of dbMemberships.values) {
            if (errors.length > 0) continue
            // eslint-disable-next-line no-await-in-loop
            const dbMembershipRoles = (await dbMembership.roles) || [] // already fetched
            dbMembership.roles = Promise.resolve(
                roleModificationFn(dbMembershipRoles, roles.values)
            )
            memberships.push(dbMembership)
        }

        // Build output
        if (errors.length > 0) continue
        output.push(mapUserToUserConnectionNode(users.values[0]))
    }

    if (errors.length > 0) throw new APIErrorCollection(errors)
    try {
        await getManager().save(memberships)
    } catch (e) {
        const message = e instanceof Error ? e.message : 'Unknown Error'
        throw new APIError({
            code: customErrors.database_save_error.code,
            message: customErrors.database_save_error.message,
            variables: [message],
            entity: 'User',
        })
    }

    return { users: output }
}

export interface RemoveSchoolRolesFromUsersEntityMap extends EntityMap<User> {
    mainEntity: Map<string, User>
    schools: Map<string, School>
    roles: Map<string, Role>
    memberships: SchoolMembershipMap
    membershipRoles: ObjMap<{ schoolId: string; userId: string }, Role[]>
}

export class RemoveSchoolRolesFromUsers extends RemoveMutation<
    User,
    RemoveSchoolRolesFromUserInput,
    UsersMutationResult,
    RemoveSchoolRolesFromUsersEntityMap,
    SchoolMembership
> {
    protected EntityType = User
    protected inputTypeName = 'RemoveSchoolRolesFromUserInput'
    protected mainEntityIds: string[]
    protected output: UsersMutationResult = { users: [] }

    constructor(
        input: RemoveSchoolRolesFromUserInput[],
        permissions: Context['permissions']
    ) {
        super(input, permissions)
        this.mainEntityIds = input.map((i) => i.userId)
    }

    async generateEntityMaps(input: RemoveSchoolRolesFromUserInput[]) {
        // Kick off db requests
        const schoolIds = input.map((i) => i.schoolId)
        const userIds = input.map((i) => i.userId)
        const schoolMap = getMap.school(schoolIds, ['organization'])
        const userMap = getMap.user(userIds)
        const roleMap = getMap.role(input.flatMap((i) => i.roleIds))
        const membershipMap = getMap.membership.school(schoolIds, userIds, [
            'roles',
        ])
        // Make map for memberships' roles (does not need to query db)
        const membershipRoles = new ObjMap<
            { schoolId: string; userId: string },
            Role[]
        >()
        for (const [key, membership] of (await membershipMap).entries()) {
            if (membership.roles !== undefined) {
                // eslint-disable-next-line no-await-in-loop
                membershipRoles.set(key, await membership.roles)
            }
        }
        return {
            mainEntity: await userMap,
            schools: await schoolMap,
            roles: await roleMap,
            memberships: await membershipMap,
            membershipRoles,
        }
    }

    async authorize(
        input: RemoveSchoolRolesFromUserInput[],
        entityMaps: RemoveSchoolRolesFromUsersEntityMap
    ): Promise<void> {
        const school_ids = input.map((i) => i.schoolId)
        const schoolMap = entityMaps.schools
        const orgIdPromises = input
            .map((i) =>
                schoolMap
                    .get(i.schoolId)
                    ?.organization?.then((o) => o.organization_id)
            )
            .filter((op): op is Promise<string> => op !== undefined)

        await this.permissions.rejectIfNotAllowed(
            { organization_ids: await Promise.all(orgIdPromises), school_ids },
            PermissionName.edit_users_40330
        )
    }

    validationOverAllInputs(
        inputs: RemoveSchoolRolesFromUserInput[]
    ): {
        validInputs: { index: number; input: RemoveSchoolRolesFromUserInput }[]
        apiErrors: APIError[]
    } {
        const failedDuplicateInputs = validateNoDuplicateAttribute(
            inputs.map((i) => {
                return { entityId: i.schoolId, attributeValue: i.userId }
            }),
            'School',
            'user_id'
        )

        const roleIdsErrorMap = validateSubItemsLengthAndNoDuplicates(
            inputs,
            this.inputTypeName,
            'roleIds'
        )

        return filterInvalidInputs(inputs, [
            failedDuplicateInputs,
            ...roleIdsErrorMap,
        ])
    }

    validate(
        index: number,
        _currentEntity: User | undefined,
        currentInput: RemoveSchoolRolesFromUserInput,
        entityMaps: RemoveSchoolRolesFromUsersEntityMap
    ): APIError[] {
        const { userId, schoolId, roleIds } = currentInput
        const errors: APIError[] = []

        const schoolMap = entityMaps.schools
        const schools = flagNonExistent(School, index, [schoolId], schoolMap)
        const userMap = entityMaps.mainEntity
        const users = flagNonExistent(User, index, [userId], userMap)
        const roleMap = entityMaps.roles
        const roles = flagNonExistent(Role, index, roleIds, roleMap)
        errors.push(...schools.errors, ...users.errors, ...roles.errors)

        if (schools.errors.length || users.errors.length) return errors
        const membership = flagNonExistentSchoolMembership(
            index,
            schoolId,
            [userId],
            entityMaps.memberships
        )

        errors.push(...membership.errors)

        if (membership.errors.length) return errors

        const existingRoles = entityMaps.membershipRoles.get({
            schoolId,
            userId,
        })!

        const roleInSchoolErrors = flagNonExistentChild(
            School,
            Role,
            index,
            schoolId,
            roleIds,
            new Set(existingRoles.map((role) => role.role_id))
        )

        errors.push(...roleInSchoolErrors)

        return errors
    }

    protected process(
        currentInput: RemoveSchoolRolesFromUserInput,
        maps: RemoveSchoolRolesFromUsersEntityMap,
        index: number
    ): ProcessedResult<User, SchoolMembership> {
        const currentEntity = maps.mainEntity.get(this.mainEntityIds[index])!
        const { userId, schoolId, roleIds } = currentInput
        const roleIdsSet = new Set(roleIds)
        const dbMembership = maps.memberships.get({ schoolId, userId })!
        const dbMembershipRoles = maps.membershipRoles.get({
            schoolId,
            userId,
        })!
        dbMembership.roles = Promise.resolve(
            dbMembershipRoles.filter((dmr) => !roleIdsSet.has(dmr.role_id))
        )
        return { outputEntity: currentEntity, modifiedEntity: [dbMembership] }
    }

    protected async applyToDatabase(
        results: ProcessedResult<User, SchoolMembership>[]
    ): Promise<void> {
        const saveEntities = results
            .flatMap((r) => r.modifiedEntity)
            .filter((r): r is SchoolMembership => r !== undefined)
        await getManager().save(saveEntities)
    }

    protected buildOutput = async (currentEntity: User): Promise<void> => {
        this.output.users.push(mapUserToUserConnectionNode(currentEntity))
    }
}

export class CreateUsers extends CreateMutation<
    User,
    CreateUserInput,
    UsersMutationResult,
    CreateUsersEntityMap
> {
    protected readonly EntityType = User
    protected inputTypeName = 'CreateUserInput'
    protected output: UsersMutationResult = { users: [] }

<<<<<<< HEAD
export function keyToPrintableString(key: string): string {
    const jsonKey = JSON.parse(key)
    const given = jsonKey['givenName']
    const family = jsonKey['familyName']
    const contact = jsonKey['contactInfo']
=======
    async generateEntityMaps(
        input: CreateUserInput[]
    ): Promise<CreateUsersEntityMap> {
        const userKeys: ConflictingUserKey[] = []

        input.forEach((i) => {
            const inputKey = createUserInputToConflictingUserKey(i)
            const key = buildConflictingUserKey(inputKey)

            userKeys.push(key)
        })

        const matchingPreloadedUserArray = User.find({
            where: userKeys.map((k) => {
                const { givenName, familyName, username, email, phone } = k
                const condition = {
                    given_name: givenName,
                    family_name: familyName,
                    ...addIdentifierToKey(username, email, phone),
                }

                return condition
            }),
        })
>>>>>>> cfae73f6

        const conflictingUsers = new ObjMap<ConflictingUserKey, User>()
        for (const u of await matchingPreloadedUserArray) {
            const { given_name, family_name, username, email, phone } = u

<<<<<<< HEAD
export class CreateUsers extends CreateMutation<
    User,
    CreateUserInput,
    UsersMutationResult,
    CreateUsersEntityMap
> {
    protected readonly EntityType = User
    protected inputTypeName = 'CreateUserInput'
    protected output: UsersMutationResult = { users: [] }

    async generateEntityMaps(
        input: CreateUserInput[]
    ): Promise<CreateUsersEntityMap> {
        const userKeys: ConflictingUserKey[] = []

        input.forEach((i) => {
            const inputKey = createUserInputToConflictingUserKey(i)
            const key = buildConflictingUserKey(inputKey)

            userKeys.push(key)
        })

        const matchingPreloadedUserArray = await User.find({
            where: userKeys.map((k) => {
                const { givenName, familyName, username, email, phone } = k
                const condition = {
                    given_name: givenName,
                    family_name: familyName,
                    status: Status.ACTIVE,
                    ...addIdentifierToKey(username, email, phone),
                }

                return condition
            }),
        })

        const conflictingUsers = new ObjMap<ConflictingUserKey, User>()
        for (const u of matchingPreloadedUserArray) {
            const { given_name, family_name, username, email, phone } = u

            conflictingUsers.set(
                {
                    givenName: given_name!,
                    familyName: family_name!,
                    ...addIdentifierToKey(username, email, phone),
                },
                u
            )
        }

        return {
            conflictingUsers,
        }
    }

    async authorize(): Promise<void> {
        const isAdmin = this.permissions.isAdmin
        const createUsersPermission = PermissionName.create_users_40220
        const orgs = await this.permissions.orgMembershipsWithPermissions([
            createUsersPermission,
        ])

        if (!orgs.length && !isAdmin) {
            throw new Error(
                `User(${this.permissions.getUserId()}) does not have Permission(${createUsersPermission})`
            )
        }
    }

    validationOverAllInputs(
        inputs: CreateUserInput[]
    ): {
        validInputs: { index: number; input: CreateUserInput }[]
        apiErrors: APIError[]
    } {
        const inputMap = new ObjMap<ConflictingUserKey, number>()
        const inputErrors = new Map<number, APIError>()

        for (const [index, input] of inputs.entries()) {
            // Checking correct input format
            const { errors } = validateAPICall(input, createUserSchema, {
                entity: 'User',
            })

            if (errors.length) {
                for (const e of errors) {
                    const apiErr = new APIError({ ...e, index })
                    inputErrors.set(index, apiErr)
                }
            }

            const key = buildConflictingUserKey(
                createUserInputToConflictingUserKey(input)
            )

            // Checking input duplicates
            if (inputMap.has(key)) {
                inputErrors.set(
                    index,
                    createDuplicateAttributeAPIError(
                        index,
                        [
                            'givenName',
                            'familyName',
                            'username',
                            'phone',
                            'email',
                        ],
                        this.inputTypeName
                    )
                )
            } else {
                inputMap.set(key, index)
            }
        }

        return filterInvalidInputs(inputs, [inputErrors])
    }

    validate(
        index: number,
        _user: undefined,
        currentInput: CreateUserInput,
        maps: CreateUsersEntityMap
    ): APIError[] {
        const errors: APIError[] = []
        const normalizedInput = cleanCreateUserInput(currentInput)
        const key = buildConflictingUserKey(
            createUserInputToConflictingUserKey(normalizedInput)
        )

        // Checking already existent users
        const conflictingUserId = maps.conflictingUsers.get(key)?.user_id
        if (conflictingUserId) {
            errors.push(
                createEntityAPIError(
                    'existent',
                    index,
                    'User',
                    conflictingUserId,
                    undefined,
                    undefined,
                    ['user_id']
                )
            )
        }

        return errors
    }

    protected process(currentInput: CreateUserInput) {
        const normalizedInput = cleanCreateUserInput(currentInput)
        const {
            givenName,
            familyName,
            gender,
            dateOfBirth,
            username,
            contactInfo,
            alternateEmail,
            alternatePhone,
        } = normalizedInput

        const user = new User()
        user.given_name = givenName
        user.family_name = familyName
        user.gender = gender
        user.date_of_birth = dateOfBirth
        user.username = username || undefined
        user.email = contactInfo?.email || undefined
        user.phone = contactInfo?.phone || undefined
        user.alternate_email = alternateEmail
        user.alternate_phone = alternatePhone

        return { outputEntity: user }
    }
=======
            conflictingUsers.set(
                {
                    givenName: given_name!,
                    familyName: family_name!,
                    ...addIdentifierToKey(username, email, phone),
                },
                u
            )
        }

        return {
            conflictingUsers,
        }
    }

    async authorize(): Promise<void> {
        const isAdmin = this.permissions.isAdmin
        const createUsersPermission = PermissionName.create_users_40220
        const orgs = await this.permissions.orgMembershipsWithPermissions([
            createUsersPermission,
        ])

        if (!orgs.length && !isAdmin) {
            throw new Error(
                `User(${this.permissions.getUserId()}) does not have Permission(${createUsersPermission})`
            )
        }
    }

    validationOverAllInputs(
        inputs: CreateUserInput[]
    ): {
        validInputs: { index: number; input: CreateUserInput }[]
        apiErrors: APIError[]
    } {
        const failedDataFormat = validateDataAgainstSchema(
            inputs,
            createUserSchema,
            this.EntityType.name
        )

        const inputValues = inputs.map((i) =>
            objectToKey(
                buildConflictingUserKey(createUserInputToConflictingUserKey(i))
            )
        )

        const failedDuplicates = validateNoDuplicate(
            inputValues,
            this.inputTypeName,
            ['givenName', 'familyName', 'username', 'phone', 'email']
        )

        return filterInvalidInputs(inputs, [failedDataFormat, failedDuplicates])
    }

    protected normalize(inputs: CreateUserInput[]): CreateUserInput[] {
        return Array.from(inputs, (i) => cleanCreateUserInput(i))
    }

    validate(
        index: number,
        _user: undefined,
        currentInput: CreateUserInput,
        maps: CreateUsersEntityMap
    ): APIError[] {
        const errors: APIError[] = []
        const key = buildConflictingUserKey(
            createUserInputToConflictingUserKey(currentInput)
        )

        const conflictingUserId = maps.conflictingUsers.get(key)?.user_id
        if (conflictingUserId) {
            errors.push(
                createEntityAPIError(
                    'existent',
                    index,
                    'User',
                    conflictingUserId,
                    undefined,
                    undefined,
                    ['user_id']
                )
            )
        }

        return errors
    }

    protected process(currentInput: CreateUserInput) {
        const {
            givenName,
            familyName,
            gender,
            dateOfBirth,
            username,
            contactInfo,
            alternateEmail,
            alternatePhone,
        } = currentInput

        const user = new User()
        user.given_name = givenName
        user.family_name = familyName
        user.gender = gender
        user.date_of_birth = dateOfBirth
        user.username = username || undefined
        user.email = contactInfo?.email || undefined
        user.phone = contactInfo?.phone || undefined
        user.alternate_email = alternateEmail
        user.alternate_phone = alternatePhone

        return { outputEntity: user }
    }

    protected async buildOutput(outputUser: User): Promise<void> {
        const userConnectionNode = mapUserToUserConnectionNode(outputUser)
        this.output.users.push(userConnectionNode)
    }
}
>>>>>>> cfae73f6

    protected async buildOutput(outputUser: User): Promise<void> {
        const userConnectionNode = mapUserToUserConnectionNode(outputUser)
        this.output.users.push(userConnectionNode)
    }
}

function cleanUpdateUserInput(uui: UpdateUserInput): UpdateUserInput {
    const cleanUui: UpdateUserInput = {
        id: uui.id,
        email: clean.email(uui.email) || undefined,
        // don't throw errors as they will of already been
        // found by validation but this code runs before we return them
        phone: clean.phone(uui.phone, false) || undefined,
        givenName: uui.givenName,
        familyName: uui.familyName,
        gender: uui.gender,
        username: uui.username,
        dateOfBirth: clean.dateOfBirth(uui.dateOfBirth),
        alternateEmail: clean.email(uui.alternateEmail) || undefined,
        // don't throw errors as they will of already been
        // found by validation but this code runs before we return them
        alternatePhone: clean.phone(uui.alternatePhone, false) || undefined,
        avatar: uui.avatar,
        primaryUser: uui.primaryUser,
    }
    return cleanUui
}

export class UpdateUsers extends CreateMutation<
    User,
    UpdateUserInput,
    UsersMutationResult,
    UpdateUsersEntityMap
> {
    protected readonly EntityType = User
    protected inputTypeName = 'UpdateUserInput'
    protected mainEntityIds: string[] = []
    protected output: UsersMutationResult = { users: [] }

    constructor(input: UpdateUserInput[], permissions: Context['permissions']) {
        super(input, permissions)
        for (const val of input) {
            this.mainEntityIds.push(val.id)
        }
    }

    async generateEntityMaps(
        input: UpdateUserInput[]
    ): Promise<UpdateUsersEntityMap> {
        const ids: string[] = input.map((i) => i.id)
        const mainEntity = await getMap.user(ids)

        const userKeys: ConflictingUserKey[] = input.map((i) =>
            updateUserInputToConflictingUserKey(i, mainEntity)
        )

        const matchingPreloadedUserArray = await User.find({
            where: userKeys.map((k) => {
                const { givenName, familyName, username, email, phone } = k
                const condition = {
                    given_name: givenName,
                    family_name: familyName,
                    status: Status.ACTIVE,
                    ...addIdentifierToKey(username, email, phone),
                }

                return condition
            }),
        })

        const conflictingUsers = new ObjMap<ConflictingUserKey, User>()
        for (const u of matchingPreloadedUserArray) {
            const { given_name, family_name, username, email, phone } = u

            conflictingUsers.set(
                {
                    givenName: given_name!,
                    familyName: family_name!,
                    ...addIdentifierToKey(username, email, phone),
                },
                u
            )
        }

        return {
            mainEntity,
            conflictingUsers,
        }
    }

    async authorize(): Promise<void> {
        const isAdmin = this.permissions.isAdmin
        const updateUsersPermission = PermissionName.edit_users_40330
        const orgs = await this.permissions.orgMembershipsWithPermissions([
            updateUsersPermission,
        ])

        if (!orgs.length && !isAdmin) {
            throw new Error(
                `User(${this.permissions.getUserId()}) does not have Permission(${updateUsersPermission})`
            )
        }
    }

    validationOverAllInputs(
        inputs: UpdateUserInput[],
        maps: UpdateUsersEntityMap
    ): {
        validInputs: { index: number; input: UpdateUserInput }[]
        apiErrors: APIError[]
    } {
        // Checking that at least one of the optional params is sent
        const failedAtLeastOne = validateAtLeastOne(
            inputs,
            this.inputTypeName,
            [
                'givenName',
                'familyName',
                'email',
                'phone',
                'username',
                'dateOfBirth',
                'gender',
                'avatar',
                'alternateEmail',
                'alternatePhone',
                'primaryUser',
            ]
        )

        // Checking that you are not editing the same user more than once
        const failedDuplicates = validateNoDuplicate(
            inputs.map((i) => i.id),
            this.inputTypeName,
            'id'
        )

        const inputPersonalInfoMap = new ObjMap<ConflictingUserKey, number>()
        const inputErrors = new Map<number, APIError>()

        for (const [index, input] of inputs.entries()) {
            // Checking correct input format
            const { errors } = validateAPICall(input, updateUserSchema, {
                entity: 'User',
            })

            if (errors.length) {
                for (const e of errors) {
                    const apiErr = new APIError({ ...e, index })
                    inputErrors.set(index, apiErr)
                }
            }

            const key = buildConflictingUserKey(
                updateUserInputToConflictingUserKey(input, maps.mainEntity)
            )

            // Checking input personal info duplicates
            if (inputPersonalInfoMap.has(key)) {
                inputErrors.set(
                    index,
                    createDuplicateAttributeAPIError(
                        index,
                        [
                            'givenName',
                            'familyName',
                            'username',
                            'phone',
                            'email',
                        ],
                        this.inputTypeName
                    )
                )
            } else {
                inputPersonalInfoMap.set(key, index)
            }
        }

        return filterInvalidInputs(inputs, [
            failedAtLeastOne,
            failedDuplicates,
            inputErrors,
        ])
    }

    validate(
        index: number,
        currentUser: User | undefined,
        currentInput: UpdateUserInput,
        maps: UpdateUsersEntityMap
    ): APIError[] {
        const errors: APIError[] = []
        const { id } = currentInput

        // Checking that the user exist
        const userExists = flagNonExistent(User, index, [id], maps.mainEntity)
        errors.push(...userExists.errors)

        const normalizedInput = cleanUpdateUserInput(currentInput)
        const key = buildConflictingUserKey(
            updateUserInputToConflictingUserKey(
                normalizedInput,
                maps.mainEntity
            )
        )

        // Checking user personal info duplicates
        const conflictingUserId = maps.conflictingUsers.get(key)?.user_id
        const currentUserId = currentUser?.user_id
        if (
            conflictingUserId &&
            currentUserId &&
            conflictingUserId !== currentUserId
        ) {
            errors.push(
                createEntityAPIError(
                    'existent',
                    index,
                    'User',
                    conflictingUserId,
                    undefined,
                    undefined,
                    ['givenName', 'familyName', 'username', 'email']
                )
            )
        }

        return errors
    }

    protected process(
        currentInput: UpdateUserInput,
        maps: UpdateUsersEntityMap
    ): ProcessedResult<User, User> {
        const {
            id,
            givenName,
            familyName,
            email,
            phone,
            username,
            dateOfBirth,
            gender,
            avatar,
            alternateEmail,
            alternatePhone,
            primaryUser,
        } = currentInput

        const user = maps.mainEntity.get(id)!
        user.given_name = givenName || user.given_name
        user.family_name = familyName || user.family_name
        user.email = email || user.email
        user.phone = phone || user.phone
        user.username = username || user.username
        user.date_of_birth = dateOfBirth || user.date_of_birth
        user.gender = gender || user.gender
        user.avatar = avatar || user.avatar
        user.alternate_email = alternateEmail || user.alternate_email
        user.alternate_phone = alternatePhone || user.alternate_phone
        user.primary = primaryUser || user.primary

        return { outputEntity: user }
    }

    protected async buildOutput(outputUser: User): Promise<void> {
        const userConnectionNode = mapUserToUserConnectionNode(outputUser)
        this.output.users.push(userConnectionNode)
    }
}

/**
 * Transforms the given CreateUserInput in a ConflictingUserKey
 */
export function createUserInputToConflictingUserKey(
    input: CreateUserInput
): ConflictingUserKey {
    const { givenName, familyName, username, contactInfo } = input
    return {
        givenName,
        familyName,
        username: username || undefined,
        email: contactInfo?.email || undefined,
        phone: contactInfo?.phone || undefined,
    }
}

/**
 * Transforms the given UpdateUserInput in a ConflictingUserKey
 */
export function updateUserInputToConflictingUserKey(
    input: UpdateUserInput,
    usersMap: Map<string, User>
): ConflictingUserKey {
    const { id, givenName, familyName, username, email, phone } = input
    const user = usersMap.get(id)
    return {
        givenName: givenName || user?.given_name || '',
        familyName: familyName || user?.family_name || '',
        username: username || user?.username,
        email: email || user?.email,
        phone: phone || user?.phone,
    }
}

/**
 * Builds a ConflictingUserKey taking the transformed CreateUserInput.
 * This key is built taking givenName, familyName and the first existing value of the following fields in that order: (username, email, phone)
 */
export function buildConflictingUserKey(
    inputValues: ConflictingUserKey
): ConflictingUserKey {
    const { givenName, familyName, username, email, phone } = inputValues
    const key = {
        givenName,
        familyName,
        ...addIdentifierToKey(username, email, phone),
    }

    return key
}

/**
 * Returns in an Object like format the first value found between (username, email, phone)
 */
export function addIdentifierToKey(
    username?: string,
    email?: string,
    phone?: string
) {
    if (username) return { username }
    else if (email) return { email }
    else if (phone) return { phone }
}<|MERGE_RESOLUTION|>--- conflicted
+++ resolved
@@ -31,6 +31,7 @@
 } from '../utils/mutations/validations/user'
 import clean from '../utils/clean'
 import {
+    createDuplicateAttributeAPIError,
     createEntityAPIError,
     createInputLengthAPIError,
 } from '../utils/resolvers/errors'
@@ -43,11 +44,8 @@
     filterInvalidInputs,
     ProcessedResult,
     RemoveMutation,
-<<<<<<< HEAD
     validateAtLeastOne,
-=======
     validateDataAgainstSchema,
->>>>>>> cfae73f6
     validateNoDuplicate,
     validateNoDuplicateAttribute,
     validateSubItemsLengthAndNoDuplicates,
@@ -69,19 +67,10 @@
     cleanCreateUserInput,
     ConflictingUserKey,
     createUserInputToConflictingUserKey,
-    makeLookupKey,
 } from '../utils/resolvers/user'
 
 export interface CreateUsersEntityMap extends EntityMap<User> {
     conflictingUsers: ObjMap<ConflictingUserKey, User>
-}
-
-export type ConflictingUserKey = {
-    givenName: string
-    familyName: string
-    username?: string
-    email?: string
-    phone?: string
 }
 
 export interface CreateUsersEntityMap extends EntityMap<User> {
@@ -649,13 +638,6 @@
     protected inputTypeName = 'CreateUserInput'
     protected output: UsersMutationResult = { users: [] }
 
-<<<<<<< HEAD
-export function keyToPrintableString(key: string): string {
-    const jsonKey = JSON.parse(key)
-    const given = jsonKey['givenName']
-    const family = jsonKey['familyName']
-    const contact = jsonKey['contactInfo']
-=======
     async generateEntityMaps(
         input: CreateUserInput[]
     ): Promise<CreateUsersEntityMap> {
@@ -680,53 +662,10 @@
                 return condition
             }),
         })
->>>>>>> cfae73f6
 
         const conflictingUsers = new ObjMap<ConflictingUserKey, User>()
         for (const u of await matchingPreloadedUserArray) {
             const { given_name, family_name, username, email, phone } = u
-
-<<<<<<< HEAD
-export class CreateUsers extends CreateMutation<
-    User,
-    CreateUserInput,
-    UsersMutationResult,
-    CreateUsersEntityMap
-> {
-    protected readonly EntityType = User
-    protected inputTypeName = 'CreateUserInput'
-    protected output: UsersMutationResult = { users: [] }
-
-    async generateEntityMaps(
-        input: CreateUserInput[]
-    ): Promise<CreateUsersEntityMap> {
-        const userKeys: ConflictingUserKey[] = []
-
-        input.forEach((i) => {
-            const inputKey = createUserInputToConflictingUserKey(i)
-            const key = buildConflictingUserKey(inputKey)
-
-            userKeys.push(key)
-        })
-
-        const matchingPreloadedUserArray = await User.find({
-            where: userKeys.map((k) => {
-                const { givenName, familyName, username, email, phone } = k
-                const condition = {
-                    given_name: givenName,
-                    family_name: familyName,
-                    status: Status.ACTIVE,
-                    ...addIdentifierToKey(username, email, phone),
-                }
-
-                return condition
-            }),
-        })
-
-        const conflictingUsers = new ObjMap<ConflictingUserKey, User>()
-        for (const u of matchingPreloadedUserArray) {
-            const { given_name, family_name, username, email, phone } = u
-
             conflictingUsers.set(
                 {
                     givenName: given_name!,
@@ -762,48 +701,29 @@
         validInputs: { index: number; input: CreateUserInput }[]
         apiErrors: APIError[]
     } {
-        const inputMap = new ObjMap<ConflictingUserKey, number>()
-        const inputErrors = new Map<number, APIError>()
-
-        for (const [index, input] of inputs.entries()) {
-            // Checking correct input format
-            const { errors } = validateAPICall(input, createUserSchema, {
-                entity: 'User',
-            })
-
-            if (errors.length) {
-                for (const e of errors) {
-                    const apiErr = new APIError({ ...e, index })
-                    inputErrors.set(index, apiErr)
-                }
-            }
-
-            const key = buildConflictingUserKey(
-                createUserInputToConflictingUserKey(input)
-            )
-
-            // Checking input duplicates
-            if (inputMap.has(key)) {
-                inputErrors.set(
-                    index,
-                    createDuplicateAttributeAPIError(
-                        index,
-                        [
-                            'givenName',
-                            'familyName',
-                            'username',
-                            'phone',
-                            'email',
-                        ],
-                        this.inputTypeName
-                    )
-                )
-            } else {
-                inputMap.set(key, index)
-            }
-        }
-
-        return filterInvalidInputs(inputs, [inputErrors])
+        const failedDataFormat = validateDataAgainstSchema(
+            inputs,
+            createUserSchema,
+            this.EntityType.name
+        )
+
+        const inputValues = inputs.map((i) =>
+            objectToKey(
+                buildConflictingUserKey(createUserInputToConflictingUserKey(i))
+            )
+        )
+
+        const failedDuplicates = validateNoDuplicate(
+            inputValues,
+            this.inputTypeName,
+            ['givenName', 'familyName', 'username', 'phone', 'email']
+        )
+
+        return filterInvalidInputs(inputs, [failedDataFormat, failedDuplicates])
+    }
+
+    protected normalize(inputs: CreateUserInput[]): CreateUserInput[] {
+        return Array.from(inputs, (i) => cleanCreateUserInput(i))
     }
 
     validate(
@@ -813,12 +733,10 @@
         maps: CreateUsersEntityMap
     ): APIError[] {
         const errors: APIError[] = []
-        const normalizedInput = cleanCreateUserInput(currentInput)
         const key = buildConflictingUserKey(
-            createUserInputToConflictingUserKey(normalizedInput)
-        )
-
-        // Checking already existent users
+            createUserInputToConflictingUserKey(currentInput)
+        )
+
         const conflictingUserId = maps.conflictingUsers.get(key)?.user_id
         if (conflictingUserId) {
             errors.push(
@@ -838,7 +756,6 @@
     }
 
     protected process(currentInput: CreateUserInput) {
-        const normalizedInput = cleanCreateUserInput(currentInput)
         const {
             givenName,
             familyName,
@@ -848,7 +765,7 @@
             contactInfo,
             alternateEmail,
             alternatePhone,
-        } = normalizedInput
+        } = currentInput
 
         const user = new User()
         user.given_name = givenName
@@ -863,128 +780,6 @@
 
         return { outputEntity: user }
     }
-=======
-            conflictingUsers.set(
-                {
-                    givenName: given_name!,
-                    familyName: family_name!,
-                    ...addIdentifierToKey(username, email, phone),
-                },
-                u
-            )
-        }
-
-        return {
-            conflictingUsers,
-        }
-    }
-
-    async authorize(): Promise<void> {
-        const isAdmin = this.permissions.isAdmin
-        const createUsersPermission = PermissionName.create_users_40220
-        const orgs = await this.permissions.orgMembershipsWithPermissions([
-            createUsersPermission,
-        ])
-
-        if (!orgs.length && !isAdmin) {
-            throw new Error(
-                `User(${this.permissions.getUserId()}) does not have Permission(${createUsersPermission})`
-            )
-        }
-    }
-
-    validationOverAllInputs(
-        inputs: CreateUserInput[]
-    ): {
-        validInputs: { index: number; input: CreateUserInput }[]
-        apiErrors: APIError[]
-    } {
-        const failedDataFormat = validateDataAgainstSchema(
-            inputs,
-            createUserSchema,
-            this.EntityType.name
-        )
-
-        const inputValues = inputs.map((i) =>
-            objectToKey(
-                buildConflictingUserKey(createUserInputToConflictingUserKey(i))
-            )
-        )
-
-        const failedDuplicates = validateNoDuplicate(
-            inputValues,
-            this.inputTypeName,
-            ['givenName', 'familyName', 'username', 'phone', 'email']
-        )
-
-        return filterInvalidInputs(inputs, [failedDataFormat, failedDuplicates])
-    }
-
-    protected normalize(inputs: CreateUserInput[]): CreateUserInput[] {
-        return Array.from(inputs, (i) => cleanCreateUserInput(i))
-    }
-
-    validate(
-        index: number,
-        _user: undefined,
-        currentInput: CreateUserInput,
-        maps: CreateUsersEntityMap
-    ): APIError[] {
-        const errors: APIError[] = []
-        const key = buildConflictingUserKey(
-            createUserInputToConflictingUserKey(currentInput)
-        )
-
-        const conflictingUserId = maps.conflictingUsers.get(key)?.user_id
-        if (conflictingUserId) {
-            errors.push(
-                createEntityAPIError(
-                    'existent',
-                    index,
-                    'User',
-                    conflictingUserId,
-                    undefined,
-                    undefined,
-                    ['user_id']
-                )
-            )
-        }
-
-        return errors
-    }
-
-    protected process(currentInput: CreateUserInput) {
-        const {
-            givenName,
-            familyName,
-            gender,
-            dateOfBirth,
-            username,
-            contactInfo,
-            alternateEmail,
-            alternatePhone,
-        } = currentInput
-
-        const user = new User()
-        user.given_name = givenName
-        user.family_name = familyName
-        user.gender = gender
-        user.date_of_birth = dateOfBirth
-        user.username = username || undefined
-        user.email = contactInfo?.email || undefined
-        user.phone = contactInfo?.phone || undefined
-        user.alternate_email = alternateEmail
-        user.alternate_phone = alternatePhone
-
-        return { outputEntity: user }
-    }
-
-    protected async buildOutput(outputUser: User): Promise<void> {
-        const userConnectionNode = mapUserToUserConnectionNode(outputUser)
-        this.output.users.push(userConnectionNode)
-    }
-}
->>>>>>> cfae73f6
 
     protected async buildOutput(outputUser: User): Promise<void> {
         const userConnectionNode = mapUserToUserConnectionNode(outputUser)
@@ -1120,7 +915,7 @@
         const failedDuplicates = validateNoDuplicate(
             inputs.map((i) => i.id),
             this.inputTypeName,
-            'id'
+            ['id']
         )
 
         const inputPersonalInfoMap = new ObjMap<ConflictingUserKey, number>()
@@ -1258,22 +1053,6 @@
 }
 
 /**
- * Transforms the given CreateUserInput in a ConflictingUserKey
- */
-export function createUserInputToConflictingUserKey(
-    input: CreateUserInput
-): ConflictingUserKey {
-    const { givenName, familyName, username, contactInfo } = input
-    return {
-        givenName,
-        familyName,
-        username: username || undefined,
-        email: contactInfo?.email || undefined,
-        phone: contactInfo?.phone || undefined,
-    }
-}
-
-/**
  * Transforms the given UpdateUserInput in a ConflictingUserKey
  */
 export function updateUserInputToConflictingUserKey(
@@ -1289,34 +1068,4 @@
         email: email || user?.email,
         phone: phone || user?.phone,
     }
-}
-
-/**
- * Builds a ConflictingUserKey taking the transformed CreateUserInput.
- * This key is built taking givenName, familyName and the first existing value of the following fields in that order: (username, email, phone)
- */
-export function buildConflictingUserKey(
-    inputValues: ConflictingUserKey
-): ConflictingUserKey {
-    const { givenName, familyName, username, email, phone } = inputValues
-    const key = {
-        givenName,
-        familyName,
-        ...addIdentifierToKey(username, email, phone),
-    }
-
-    return key
-}
-
-/**
- * Returns in an Object like format the first value found between (username, email, phone)
- */
-export function addIdentifierToKey(
-    username?: string,
-    email?: string,
-    phone?: string
-) {
-    if (username) return { username }
-    else if (email) return { email }
-    else if (phone) return { phone }
 }