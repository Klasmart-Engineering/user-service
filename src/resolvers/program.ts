import { In } from 'typeorm'
import { AgeRange } from '../entities/ageRange'
import { Grade } from '../entities/grade'
import { Organization } from '../entities/organization'
import { Program } from '../entities/program'
import { Status } from '../entities/status'
import { Subject } from '../entities/subject'
import { Context } from '../main'
import { mapProgramToProgramConnectionNode } from '../pagination/programsConnection'
import { PermissionName } from '../permissions/permissionNames'
import { APIError } from '../types/errors/apiError'
import {
    CreateProgramInput,
<<<<<<< HEAD
    ProgramsMutationOutput,
    UpdateProgramInput,
=======
    ProgramsMutationResult,
>>>>>>> 53bbd2b8
} from '../types/graphQL/program'
import {
    ConflictingNameKey,
    CreateMutation,
    EntityMap,
    filterInvalidInputs,
    ProcessedResult,
    UpdateMutation,
    validateAtLeastOne,
    validateNoDuplicate,
<<<<<<< HEAD
    validateNoDuplicateAttribute,
    validateSubItemsInOrg,
=======
>>>>>>> 53bbd2b8
    validateSubItemsLengthAndNoDuplicates,
} from '../utils/mutations/commonStructure'
import { getMap } from '../utils/resolvers/entityMaps'
import { createExistentEntityAttributeAPIError } from '../utils/resolvers/errors'
import {
    flagNonExistent,
    validateSubItemsInOrg,
} from '../utils/resolvers/inputValidation'
import { ObjMap } from '../utils/stringUtils'

export type ProgramAndOrg = Program & { __organization__?: Organization }
export interface CreateProgramsEntityMap extends EntityMap<Program> {
    organizations: Map<string, Organization>
    ageRanges: Map<string, AgeRange>
    grades: Map<string, Grade>
    subjects: Map<string, Subject>
    conflictingNames: ObjMap<ConflictingNameKey, Program>
}

export interface UpdateProgramsEntityMap extends EntityMap<Program> {
    mainEntity: Map<string, Program>
    ageRanges: Map<string, AgeRange>
    grades: Map<string, Grade>
    subjects: Map<string, Subject>
    conflictingNames: ObjMap<ConflictingNameKey, Program>
}

export class CreatePrograms extends CreateMutation<
    Program,
    CreateProgramInput,
    ProgramsMutationResult,
    CreateProgramsEntityMap
> {
    protected readonly EntityType = Program
    protected inputTypeName = 'CreateProgramInput'
    protected output: ProgramsMutationResult = { programs: [] }

    async generateEntityMaps(
        input: CreateProgramInput[]
    ): Promise<CreateProgramsEntityMap> {
        const organizationIds: string[] = []
        const names: string[] = []
        const allAgeRangeIds: string[] = []
        const allGradeIds: string[] = []
        const allSubjectIds: string[] = []

        input.forEach((i) => {
            organizationIds.push(i.organizationId)
            names.push(i.name)
            allAgeRangeIds.push(...i.ageRangeIds)
            allGradeIds.push(...i.gradeIds)
            allSubjectIds.push(...i.subjectIds)
        })

        const ageRangeIds = Array.from(new Set(allAgeRangeIds))
        const gradeIds = Array.from(new Set(allGradeIds))
        const subjectIds = Array.from(new Set(allSubjectIds))

        const organizations = await getMap.organization(organizationIds)
        const ageRanges = await getMap.ageRange(ageRangeIds, ['organization'])
        const grades = await getMap.grade(gradeIds, ['organization'])
        const subjects = await getMap.subject(subjectIds, ['organization'])

        const matchingPreloadedProgramArray = await Program.find({
            where: {
                name: In(names),
                status: Status.ACTIVE,
                organization: In(organizationIds),
            },
            relations: ['organization'],
        })

        const conflictingNames = new ObjMap<ConflictingNameKey, Program>()
        for (const p of matchingPreloadedProgramArray) {
            // eslint-disable-next-line no-await-in-loop
            const organizationId = (await p.organization)!.organization_id
            const name = p.name!
            conflictingNames.set({ organizationId, name }, p)
        }

        return {
            organizations,
            ageRanges,
            grades,
            subjects,
            conflictingNames,
        }
    }

    authorize(input: CreateProgramInput[]): Promise<void> {
        return this.permissions.rejectIfNotAllowed(
            { organization_ids: input.map((i) => i.organizationId) },
            PermissionName.create_program_20221
        )
    }

    validationOverAllInputs(
        inputs: CreateProgramInput[]
    ): {
        validInputs: { index: number; input: CreateProgramInput }[]
        apiErrors: APIError[]
    } {
        // Checking duplicates in organizationId and name combination
        const failedDuplicateNames = validateNoDuplicate(
            inputs.map((i) => [i.organizationId, i.name].toString()),
            'program',
            'name'
        )

        // Checking duplicates and length in ageRangeIds
        const failedAgeRanges = validateSubItemsLengthAndNoDuplicates(
            inputs,
            this.inputTypeName,
            'ageRangeIds'
        )

        // Checking duplicates and length in gradeIds
        const failedGrades = validateSubItemsLengthAndNoDuplicates(
            inputs,
            this.inputTypeName,
            'gradeIds'
        )

        // Checking duplicates and length in subjectIds
        const failedSubjects = validateSubItemsLengthAndNoDuplicates(
            inputs,
            this.inputTypeName,
            'subjectIds'
        )

        return filterInvalidInputs(inputs, [
            failedDuplicateNames,
            ...failedAgeRanges,
            ...failedGrades,
            ...failedSubjects,
        ])
    }

    validate(
        index: number,
        _program: undefined,
        currentInput: CreateProgramInput,
        maps: CreateProgramsEntityMap
    ): APIError[] {
        const errors: APIError[] = []
        const {
            organizationId,
            name,
            ageRangeIds,
            gradeIds,
            subjectIds,
        } = currentInput

        const organization = flagNonExistent(
            Organization,
            index,
            [organizationId],
            maps.organizations
        )

        errors.push(...organization.errors)

        const conflictingNameProgramId = maps.conflictingNames.get({
            organizationId,
            name,
        })?.id

        if (conflictingNameProgramId) {
            errors.push(
                createExistentEntityAttributeAPIError(
                    'Program',
                    conflictingNameProgramId,
                    'name',
                    name,
                    index
                )
            )
        }

        errors.push(
            ...flagNonExistent(AgeRange, index, ageRangeIds, maps.ageRanges)
                .errors
        )

        errors.push(
            ...validateSubItemsInOrg(
                AgeRange,
                index,
                organizationId,
                maps.ageRanges
            )
        )

        errors.push(
            ...flagNonExistent(Grade, index, gradeIds, maps.grades).errors
        )

        errors.push(
            ...validateSubItemsInOrg(Grade, index, organizationId, maps.grades)
        )

        errors.push(
            ...flagNonExistent(Subject, index, subjectIds, maps.subjects).errors
        )

        errors.push(
            ...validateSubItemsInOrg(
                Subject,
                index,
                organizationId,
                maps.subjects
            )
        )

        return errors
    }

    protected process(
        currentInput: CreateProgramInput,
        maps: CreateProgramsEntityMap
    ) {
        const {
            organizationId,
            name,
            ageRangeIds,
            gradeIds,
            subjectIds,
        } = currentInput

        const program = new Program()
        program.name = name
        program.organization = Promise.resolve(
            maps.organizations.get(organizationId)!
        )

        const programAgeRanges = Array.from(
            ageRangeIds,
            (ageRangeId) => maps.ageRanges.get(ageRangeId)!
        )
        program.age_ranges = Promise.resolve(programAgeRanges)

        const programGrades = Array.from(
            gradeIds,
            (gradeId) => maps.grades.get(gradeId)!
        )
        program.grades = Promise.resolve(programGrades)

        const programSubjects = Array.from(
            subjectIds,
            (subjectId) => maps.subjects.get(subjectId)!
        )
        program.subjects = Promise.resolve(programSubjects)

        return { outputEntity: program }
    }

    protected async buildOutput(outputProgram: Program): Promise<void> {
        const programConnectionNode = mapProgramToProgramConnectionNode(
            outputProgram
        )

        this.output.programs.push(programConnectionNode)
    }
}

export class UpdatePrograms extends UpdateMutation<
    Program,
    UpdateProgramInput,
    ProgramsMutationOutput,
    UpdateProgramsEntityMap
> {
    protected readonly EntityType = Program
    protected inputTypeName = 'UpdateProgramInput'
    protected mainEntityIds: string[] = []
    protected output: ProgramsMutationOutput = { programs: [] }

    constructor(
        input: UpdateProgramInput[],
        permissions: Context['permissions']
    ) {
        super(input, permissions)
        for (const val of input) {
            this.mainEntityIds.push(val.id)
        }
    }

    async generateEntityMaps(
        input: UpdateProgramInput[]
    ): Promise<UpdateProgramsEntityMap> {
        const ids: string[] = []
        const names: string[] = []
        const ageRangeIds: string[] = []
        const gradeIds: string[] = []
        const subjectIds: string[] = []

        input.forEach((i) => {
            ids.push(i.id)
            if (i.name) names.push(i.name)
            if (i.ageRangeIds) ageRangeIds.push(...i.ageRangeIds)
            if (i.gradeIds) gradeIds.push(...i.gradeIds)
            if (i.subjectIds) subjectIds.push(...i.subjectIds)
        })

        const preloadedPrograms = getMap.program(ids, ['organization'])
        const preloadedAgeRanges = getMap.ageRange(ageRangeIds, [
            'organization',
        ])
        const preloadedGrades = getMap.grade(gradeIds, ['organization'])
        const preloadedSubjects = getMap.subject(subjectIds, ['organization'])
        const preloadedMatchingNames = await Program.find({
            where: {
                name: In(names),
                status: Status.ACTIVE,
            },
            relations: ['organization'],
        })

        const conflictingNames = new ObjMap<ConflictingNameKey, Program>()

        for (const p of preloadedMatchingNames) {
            // eslint-disable-next-line no-await-in-loop
            const organizationId = (await p.organization)?.organization_id
            const programName = p.name!
            conflictingNames.set({ organizationId, name: programName }, p)
        }

        return {
            mainEntity: await preloadedPrograms,
            ageRanges: await preloadedAgeRanges,
            grades: await preloadedGrades,
            subjects: await preloadedSubjects,
            conflictingNames,
        }
    }

    async authorize(
        _input: UpdateProgramInput[],
        maps: UpdateProgramsEntityMap
    ): Promise<void> {
        const organizationIds: string[] = []
        const programs = [...maps.mainEntity.values()]

        for (const p of programs) {
            // eslint-disable-next-line no-await-in-loop
            const organizationId = (await p.organization)?.organization_id
            if (organizationId) organizationIds.push(organizationId)
        }

        return this.permissions.rejectIfNotAllowed(
            { organization_ids: organizationIds },
            PermissionName.edit_program_20331
        )
    }

    validationOverAllInputs(
        inputs: UpdateProgramInput[],
        maps: UpdateProgramsEntityMap
    ): {
        validInputs: { index: number; input: UpdateProgramInput }[]
        apiErrors: APIError[]
    } {
        // Checking that at least one of the optional params is sent
        const failedAtLeastOne = validateAtLeastOne(inputs, 'Program', [
            'name',
            'ageRangeIds',
            'gradeIds',
            'subjectIds',
        ])

        // Checking that you are not editing the same program more than once
        const failedDuplicates = validateNoDuplicate(
            inputs.map((i) => i.id),
            'program',
            'id'
        )

        const values = []
        for (const { id, name } of inputs) {
            const program = maps.mainEntity.get(id) as ProgramAndOrg
            let organizationId = undefined

            if (program) {
                organizationId = program.__organization__?.organization_id || ''
            }

            values.push({ entityId: organizationId, attributeValue: name })
        }

        // Checking that the names in the inputs are not duplicated for programs in the same organization
        const failedDuplicateInOrg = validateNoDuplicateAttribute(
            values,
            'Program',
            'name'
        )

        // Checking duplicates and length in ageRangeIds
        const failedAgeRanges = validateSubItemsLengthAndNoDuplicates(
            inputs,
            this.inputTypeName,
            'ageRangeIds'
        )

        // Checking duplicates and length in gradeIds
        const failedGrades = validateSubItemsLengthAndNoDuplicates(
            inputs,
            this.inputTypeName,
            'gradeIds'
        )

        // Checking duplicates and length in subjectIds
        const failedSubjects = validateSubItemsLengthAndNoDuplicates(
            inputs,
            this.inputTypeName,
            'subjectIds'
        )

        return filterInvalidInputs(inputs, [
            failedAtLeastOne,
            failedDuplicates,
            failedDuplicateInOrg,
            ...failedAgeRanges,
            ...failedGrades,
            ...failedSubjects,
        ])
    }

    validate(
        index: number,
        program: Program,
        currentInput: UpdateProgramInput,
        maps: UpdateProgramsEntityMap
    ): APIError[] {
        const errors: APIError[] = []
        const { id, name, ageRangeIds, gradeIds, subjectIds } = currentInput

        // Checking that the program exist
        const programExists = flagNonExistent(
            Program,
            index,
            [id],
            maps.mainEntity
        )
        errors.push(...programExists.errors)

        if (!programExists.values.length) return errors

        const organizationId = (program as ProgramAndOrg).__organization__
            ?.organization_id

        if (name) {
            // Checking that there is not another program in the same organization with the given name
            const conflictingNameProgramId = maps.conflictingNames.get({
                organizationId,
                name,
            })?.id

            if (conflictingNameProgramId) {
                errors.push(
                    createExistentEntityAttributeAPIError(
                        'Program',
                        conflictingNameProgramId,
                        'name',
                        name,
                        index
                    )
                )
            }
        }

        if (ageRangeIds) {
            // Checking that the age ranges already exist
            errors.push(
                ...flagNonExistent(AgeRange, index, ageRangeIds, maps.ageRanges)
                    .errors
            )

            // Checking that these age ranges also exists for the same organization or are system
            errors.push(
                ...validateSubItemsInOrg(
                    'AgeRange',
                    index,
                    organizationId,
                    maps.ageRanges
                )
            )
        }

        if (gradeIds) {
            // Checking that the grades already exist
            errors.push(
                ...flagNonExistent(Grade, index, gradeIds, maps.grades).errors
            )

            // Checking that these grades also exists for the same organization or are system
            errors.push(
                ...validateSubItemsInOrg(
                    'Grade',
                    index,
                    organizationId,
                    maps.grades
                )
            )
        }

        if (subjectIds) {
            // Checking that the subjects already exist
            errors.push(
                ...flagNonExistent(Subject, index, subjectIds, maps.subjects)
                    .errors
            )

            // Checking that these subjects also exists for the same organization or are system
            errors.push(
                ...validateSubItemsInOrg(
                    'Subject',
                    index,
                    organizationId,
                    maps.subjects
                )
            )
        }

        return errors
    }

    protected process(
        currentInput: UpdateProgramInput,
        maps: UpdateProgramsEntityMap
    ): ProcessedResult<Program, Program> {
        const { id, name, ageRangeIds, gradeIds, subjectIds } = currentInput
        const program = maps.mainEntity.get(id)!

        program.name = name || program.name

        if (ageRangeIds) {
            program.age_ranges = Promise.resolve(
                Array.from(ageRangeIds, (arid) => maps.ageRanges.get(arid)!)
            )
        }

        if (gradeIds) {
            program.grades = Promise.resolve(
                Array.from(gradeIds, (gid) => maps.grades.get(gid)!)
            )
        }

        if (subjectIds) {
            program.subjects = Promise.resolve(
                Array.from(subjectIds, (sid) => maps.subjects.get(sid)!)
            )
        }

        return { outputEntity: program }
    }

    protected async buildOutput(outputProgram: Program): Promise<void> {
        const programConnectionNode = mapProgramToProgramConnectionNode(
            outputProgram
        )

        this.output.programs.push(programConnectionNode)
    }
}<|MERGE_RESOLUTION|>--- conflicted
+++ resolved
@@ -11,12 +11,8 @@
 import { APIError } from '../types/errors/apiError'
 import {
     CreateProgramInput,
-<<<<<<< HEAD
-    ProgramsMutationOutput,
     UpdateProgramInput,
-=======
     ProgramsMutationResult,
->>>>>>> 53bbd2b8
 } from '../types/graphQL/program'
 import {
     ConflictingNameKey,
@@ -27,11 +23,7 @@
     UpdateMutation,
     validateAtLeastOne,
     validateNoDuplicate,
-<<<<<<< HEAD
     validateNoDuplicateAttribute,
-    validateSubItemsInOrg,
-=======
->>>>>>> 53bbd2b8
     validateSubItemsLengthAndNoDuplicates,
 } from '../utils/mutations/commonStructure'
 import { getMap } from '../utils/resolvers/entityMaps'
@@ -300,13 +292,13 @@
 export class UpdatePrograms extends UpdateMutation<
     Program,
     UpdateProgramInput,
-    ProgramsMutationOutput,
+    ProgramsMutationResult,
     UpdateProgramsEntityMap
 > {
     protected readonly EntityType = Program
     protected inputTypeName = 'UpdateProgramInput'
     protected mainEntityIds: string[] = []
-    protected output: ProgramsMutationOutput = { programs: [] }
+    protected output: ProgramsMutationResult = { programs: [] }
 
     constructor(
         input: UpdateProgramInput[],
@@ -511,7 +503,7 @@
             // Checking that these age ranges also exists for the same organization or are system
             errors.push(
                 ...validateSubItemsInOrg(
-                    'AgeRange',
+                    AgeRange,
                     index,
                     organizationId,
                     maps.ageRanges
@@ -528,7 +520,7 @@
             // Checking that these grades also exists for the same organization or are system
             errors.push(
                 ...validateSubItemsInOrg(
-                    'Grade',
+                    Grade,
                     index,
                     organizationId,
                     maps.grades
@@ -546,7 +538,7 @@
             // Checking that these subjects also exists for the same organization or are system
             errors.push(
                 ...validateSubItemsInOrg(
-                    'Subject',
+                    Subject,
                     index,
                     organizationId,
                     maps.subjects
