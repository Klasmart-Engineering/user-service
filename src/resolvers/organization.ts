--- conflicted
+++ resolved
@@ -318,12 +318,6 @@
         input.map((i) => i.userIds).flat(),
         { where: { status: Status.ACTIVE } }
     )
-<<<<<<< HEAD
-    const preloadedRoleArray = Role.findByIds(
-        input.map((i) => i.organizationRoleIds).flat(),
-        { where: { status: Status.ACTIVE } }
-    )
-=======
     let preloadedRoleArray: Promise<Role[]> = Promise.resolve([])
     // Check that we are dealing with AddUsersToOrganizationInput & not RemoveUsersFromOrganizationInput
     if (input.some((i) => i.organizationRoleIds)) {
@@ -332,7 +326,6 @@
             { where: { status: Status.ACTIVE } }
         )
     }
->>>>>>> 07170355
     const preloadedMembershipArray = OrganizationMembership.find({
         where: {
             user_id: In(input.map((i) => i.userIds).flat()),
