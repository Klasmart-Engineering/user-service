--- conflicted
+++ resolved
@@ -10,10 +10,6 @@
     subject_name?: string
     age_range_low_value?: string
     age_range_high_value?: string
-<<<<<<< HEAD
     age_range_unit?: AgeRangeUnit
-=======
-    age_range_unit?: string
     academic_term_name?: string
->>>>>>> 6269bc09
 }