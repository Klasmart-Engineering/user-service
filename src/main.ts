import './utils/dotenv'
import 'newrelic' // Must be imported as early as possible
import { initApp } from './app'
import * as Sentry from '@sentry/node'
import { UserPermissions } from './permissions/userPermissions'
import express from 'express'
import { IDataLoaders } from './loaders/setup'
import logger from './logging'
import { TokenPayload } from './token'
<<<<<<< HEAD
import { getEnvVar } from './config/config'
=======
import { reportError } from './utils/resolvers/errors'
>>>>>>> 655d642e

const port = getEnvVar('PORT', '8080' )

export interface Context {
    token: TokenPayload | undefined
    res: express.Response
    req: express.Request
    permissions: UserPermissions
    loaders: IDataLoaders
    complexity?: { limit: number; score: number }
}

Sentry.init({
    dsn:
        'https://b78d8510ecce48dea32a0f6a6f345614@o412774.ingest.sentry.io/5388815',
    environment: getEnvVar('NODE_ENV', 'not-specified' ),
    release: 'kidsloop-users-gql@' + getEnvVar('npm_package_version'),
})

initApp()
    .then((app) => {
        app.expressApp.listen(port, () => {
            logger.info(
                '🌎 Server ready at http://localhost:%s%s',
                port,
                app.apolloServer.graphqlPath
            )
        })
    })
    .catch((e) => {
        Sentry.captureException(e)
        reportError(e)
        process.exit(-1)
    })<|MERGE_RESOLUTION|>--- conflicted
+++ resolved
@@ -7,11 +7,8 @@
 import { IDataLoaders } from './loaders/setup'
 import logger from './logging'
 import { TokenPayload } from './token'
-<<<<<<< HEAD
 import { getEnvVar } from './config/config'
-=======
 import { reportError } from './utils/resolvers/errors'
->>>>>>> 655d642e
 
 const port = getEnvVar('PORT', '8080' )
 
