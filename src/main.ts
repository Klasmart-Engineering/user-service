import express from "express"
import { ApolloServer } from "apollo-server-express";
import * as Sentry from "@sentry/node";
import WebSocket from "ws";
import { checkToken } from "./token";
import { Model } from "./model/model";
<<<<<<< HEAD
import { loadTypedefsSync } from '@graphql-tools/load';
import { GraphQLFileLoader } from '@graphql-tools/graphql-file-loader';
import cookieParser from 'cookie-parser'
import cors, { CorsOptions } from "cors"
import * as dotenv from "dotenv";
dotenv.config({ path: __dirname+'/../.env' });


const routePrefix = process.env.ROUTE_PREFIX || ""
=======
import {Entity, PrimaryGeneratedColumn, Column} from "typeorm";
import { GraphQLResolveInfo } from "graphql";
import * as dotenv from "dotenv";
dotenv.config({ path: __dirname+'/../.env' });
>>>>>>> 5e2d5f1c

Sentry.init({
    dsn: "https://b78d8510ecce48dea32a0f6a6f345614@o412774.ingest.sentry.io/5388815",
    environment: process.env.NODE_ENV || "not-specified",
    release: "kidsloop-users-gql@" + process.env.npm_package_version,
});

export interface Context {
    token?: any
    sessionId?: string
    websocket?: WebSocket
}


async function main() {
    try {
        const model = await Model.create()
        const server = new ApolloServer({
            typeDefs: loadTypedefsSync('./schema.graphql', { loaders: [new GraphQLFileLoader()] })[0].document,
            subscriptions: {
                keepAlive: 1000,
                onConnect: async ({ authToken, sessionId }: any, websocket, connectionData: any): Promise<Context> => {
                    const token = await checkToken(authToken)
                    return { sessionId, token, websocket };
                },
                onDisconnect: (websocket, connectionData) => {  }
            },
            resolvers: {
                Query: {
                    me: (_parent, _args, context, _info) => model.getMyUser(context),
                    users: () => model.getUsers(),
                    user: (_parent, { user_id }, _context, _info) => model.getUser(user_id),
                    organizations: (_parent, { organization_ids }, _context, _info) => model.getOrganizations(organization_ids),
                    organization: (_parent, { organization_id }, _context, _info) => model.getOrganization(organization_id),
                    roles: () => model.getRoles(),
                    role: (_parent, args, _context, _info) => model.setRole(args),
                    classes: () => model.getClasses(),
                    class: (_parent, args, _context, _info) => model.getClass(args),
                    shortCode: (_parent, args, _context, _info) => model.GetShortCode(args),

                },
                Mutation: {
                    me: (_parent, _args, context, _info) => model.getMyUser(context),
                    user: (_parent, args, _context, _info) => model.setUser(args),
                    newUser: (_parent, args, _context, _info) => model.newUser(args),
                    organization: (_parent, args, _context, _info) => model.setOrganization(args),
                    roles: () => model.getRoles(),
                    role: (_parent, args, _context, _info) => model.setRole(args),
                    classes: () => model.getClasses(),
                    class: (_parent, args, _context, _info) => model.getClass(args)
                },
                OrganizationResult: {
                    __resolveType(obj: any) {
                        if(obj.errors){
                            return 'ValidationErrors'
                        }
                        if(obj.shortCode){
                            return "Organization"
                        }
                        return null;
                    }
                }
            },
            context: async ({ req, connection }) => {
                if (connection) { return connection.context }
                const encodedToken = req.headers.authorization||req.cookies.access
                const token = await checkToken(encodedToken)
                return { token };
            },
            playground: {
                settings: {
                    "request.credentials": "same-origin"
                }
            },
        });

        const app = express()
        const corsConfiguration: CorsOptions = {
            allowedHeaders: ["Authorization","Content-Type"],
            credentials: true,
            origin: (origin, callback) => {
                try {
                    if(!origin) {callback(null, false); return}
                    const match = origin.match(/\.kidsloop\.net$/)
                    callback(null, Boolean(match))
                } catch(e) {
                    callback(e)
                }
            }
        }
        app.options('*',cors(corsConfiguration))
        app.use(cookieParser())
        server.applyMiddleware({
            app,
            cors: corsConfiguration,
            path: routePrefix
        })
        const port = process.env.PORT || 8080;
        app.listen(port, () => console.log(`🌎 Server ready at http://localhost:${port}${server.graphqlPath}`));
    } catch (e) {
        console.error(e);
        process.exit(-1);
    }
}
main();<|MERGE_RESOLUTION|>--- conflicted
+++ resolved
@@ -4,7 +4,6 @@
 import WebSocket from "ws";
 import { checkToken } from "./token";
 import { Model } from "./model/model";
-<<<<<<< HEAD
 import { loadTypedefsSync } from '@graphql-tools/load';
 import { GraphQLFileLoader } from '@graphql-tools/graphql-file-loader';
 import cookieParser from 'cookie-parser'
@@ -14,12 +13,6 @@
 
 
 const routePrefix = process.env.ROUTE_PREFIX || ""
-=======
-import {Entity, PrimaryGeneratedColumn, Column} from "typeorm";
-import { GraphQLResolveInfo } from "graphql";
-import * as dotenv from "dotenv";
-dotenv.config({ path: __dirname+'/../.env' });
->>>>>>> 5e2d5f1c
 
 Sentry.init({
     dsn: "https://b78d8510ecce48dea32a0f6a6f345614@o412774.ingest.sentry.io/5388815",
@@ -70,18 +63,8 @@
                     role: (_parent, args, _context, _info) => model.setRole(args),
                     classes: () => model.getClasses(),
                     class: (_parent, args, _context, _info) => model.getClass(args)
+
                 },
-                OrganizationResult: {
-                    __resolveType(obj: any) {
-                        if(obj.errors){
-                            return 'ValidationErrors'
-                        }
-                        if(obj.shortCode){
-                            return "Organization"
-                        }
-                        return null;
-                    }
-                }
             },
             context: async ({ req, connection }) => {
                 if (connection) { return connection.context }
