import DataLoader from 'dataloader'
import { Organization } from '../entities/organization'
import { OrganizationMembership } from '../entities/organizationMembership'
import { School } from '../entities/school'
import { SchoolMembership } from '../entities/schoolMembership'
import { User } from '../entities/user'
import {
<<<<<<< HEAD
    mapSchoolToSchoolConnectionNode,
    schoolConnectionQuery,
    schoolsConnectionSortingConfig,
} from '../pagination/schoolsConnection'
import {
    CoreUserConnectionNode,
    mapUserToUserConnectionNode,
    userConnectionSortingConfig,
    usersConnectionQuery,
} from '../pagination/usersConnection'
import { BrandingResult } from '../types/graphQL/branding'
import { ISchoolsConnectionNode } from '../types/graphQL/schoolsConnectionNode'
import { Lazy } from '../utils/lazyLoading'
import { IPaginatedResponse } from '../utils/pagination/paginate'
import {
    childConnectionLoader,
    IChildConnectionDataloaderKey,
} from './childConnectionLoader'
=======
    IUsersConnectionLoaders,
    orgsForUsers,
    rolesForUsers,
    schoolsForUsers,
} from './usersConnection'
import {
    IProgramsConnectionLoaders,
    IProgramNodeDataLoaders,
    ageRangesForPrograms,
    gradesForPrograms,
    subjectsForPrograms,
} from './programsConnection'
import { IGradesConnectionLoaders } from './gradesConnection'
import {
    IUserNodeDataLoaders,
    IUsersLoaders,
    orgMembershipsForUsers,
    schoolMembershipsForUsers,
    usersByIds,
} from './user'
>>>>>>> f1a38ea2
import { IClassesConnectionLoaders } from './classesConnection'
import { NodeDataLoader } from './genericNode'
import { IGradesConnectionLoaders } from './gradesConnection'
import {
    brandingForOrganizations,
    IOrganizationLoaders,
    organizationForMemberships,
} from './organization'
import { IOrganizationsConnectionLoaders } from './organizationsConnection'
import { IProgramsConnectionLoaders } from './programsConnection'
import { ISchoolLoaders, organizationsForSchools, schoolsByIds } from './school'
<<<<<<< HEAD
import { ISubjectsConnectionLoaders } from './subjectsConnection'
import {
    IUsersLoaders,
    orgMembershipsForUsers,
    schoolMembershipsForUsers,
    usersByIds,
} from './user'
import {
    IUsersConnectionLoaders,
    orgsForUsers,
    rolesForUsers,
    schoolsForUsers,
} from './usersConnection'

interface IUserNodeDataLoaders extends Required<IUsersConnectionLoaders> {
    node?: NodeDataLoader<User, CoreUserConnectionNode>
}
=======
import { NodeDataLoader } from './genericNode'
import {
    CoreUserConnectionNode,
    coreUserConnectionNodeFields,
    mapUserToUserConnectionNode,
} from '../pagination/usersConnection'
import DataLoader from 'dataloader'
import { User } from '../entities/user'
import { Lazy } from '../utils/lazyLoading'
import { OrganizationMembership } from '../entities/organizationMembership'
import { SchoolMembership } from '../entities/schoolMembership'
import { BrandingResult } from '../types/graphQL/branding'
import { Organization } from '../entities/organization'
import { School } from '../entities/school'
import { Program } from '../entities/program'
import {
    mapProgramToProgramConnectionNode,
    programSummaryNodeFields,
} from '../pagination/programsConnection'
import { ProgramSummaryNode } from '../types/graphQL/programSummaryNode'
import { AgeRangeConnectionNode } from '../types/graphQL/ageRangeConnectionNode'
import { GradeSummaryNode } from '../types/graphQL/gradeSummaryNode'
import { SubjectSummaryNode } from '../types/graphQL/subjectSummaryNode'
>>>>>>> f1a38ea2

export interface IDataLoaders {
    usersConnection?: IUsersConnectionLoaders
    programsConnection: IProgramsConnectionLoaders
    programNode: IProgramNodeDataLoaders
    gradesConnection?: IGradesConnectionLoaders
    classesConnection?: IClassesConnectionLoaders
    subjectsConnection?: ISubjectsConnectionLoaders
    organizationsConnection?: IOrganizationsConnectionLoaders
    user: IUsersLoaders
    userNode: IUserNodeDataLoaders
    organization: IOrganizationLoaders
    school: ISchoolLoaders

    usersConnectionChild: Lazy<
        DataLoader<
            IChildConnectionDataloaderKey<User>,
            IPaginatedResponse<CoreUserConnectionNode>
        >
    >
    schoolsConnectionChild: Lazy<
        DataLoader<
            IChildConnectionDataloaderKey<School>,
            IPaginatedResponse<ISchoolsConnectionNode>
        >
    >
}

export function createContextLazyLoaders(): IDataLoaders {
    return {
        user: {
            user: new Lazy<DataLoader<string, User | Error>>(
                () => new DataLoader(usersByIds)
            ),
            orgMemberships: new Lazy<
                DataLoader<string, OrganizationMembership[]>
            >(() => new DataLoader(orgMembershipsForUsers)),
            schoolMemberships: new Lazy<DataLoader<string, SchoolMembership[]>>(
                () => new DataLoader(schoolMembershipsForUsers)
            ),
        },
        organization: {
            branding: new Lazy<DataLoader<string, BrandingResult | undefined>>(
                () => new DataLoader(brandingForOrganizations)
            ),
            organization: new Lazy<
                DataLoader<string, Organization | undefined>
            >(() => new DataLoader(organizationForMemberships)),
        },
        school: {
            organization: new Lazy<
                DataLoader<string, Organization | undefined>
            >(() => new DataLoader(organizationsForSchools)),
            schoolById: new Lazy<DataLoader<string, School | undefined>>(
                () => new DataLoader(schoolsByIds)
            ),
        },
        usersConnectionChild: new Lazy(
            () =>
                new DataLoader((items) => {
                    return childConnectionLoader(
                        items,
                        usersConnectionQuery,
                        mapUserToUserConnectionNode,
                        userConnectionSortingConfig
                    )
                })
        ),
        schoolsConnectionChild: new Lazy(
            () =>
                new DataLoader((items) => {
                    return childConnectionLoader(
                        items,
                        schoolConnectionQuery,
                        mapSchoolToSchoolConnectionNode,
                        schoolsConnectionSortingConfig
                    )
                })
        ),
        userNode: {
<<<<<<< HEAD
            organizations: new DataLoader((keys) => orgsForUsers(keys)),
            schools: new DataLoader((keys) => schoolsForUsers(keys)),
            roles: new DataLoader((keys) => rolesForUsers(keys)),
=======
            node: new Lazy<NodeDataLoader<User, CoreUserConnectionNode>>(
                () =>
                    new NodeDataLoader(
                        User,
                        'UserConnectionNode',
                        mapUserToUserConnectionNode,
                        coreUserConnectionNodeFields
                    )
            ),
            organizations: new Dataloader((keys) => orgsForUsers(keys)),
            schools: new Dataloader((keys) => schoolsForUsers(keys)),
            roles: new Dataloader((keys) => rolesForUsers(keys)),
>>>>>>> f1a38ea2
        },
        programsConnection: {
            ageRanges: new Lazy<DataLoader<string, AgeRangeConnectionNode[]>>(
                () => new DataLoader(ageRangesForPrograms)
            ),
            grades: new Lazy<DataLoader<string, GradeSummaryNode[]>>(
                () => new DataLoader(gradesForPrograms)
            ),
            subjects: new Lazy<DataLoader<string, SubjectSummaryNode[]>>(
                () => new DataLoader(subjectsForPrograms)
            ),
        },
        programNode: {
            node: new Lazy<NodeDataLoader<Program, ProgramSummaryNode>>(
                () =>
                    new NodeDataLoader(
                        Program,
                        'ProgramConnectionNode',
                        mapProgramToProgramConnectionNode,
                        programSummaryNodeFields
                    )
            ),
        },
    }
}<|MERGE_RESOLUTION|>--- conflicted
+++ resolved
@@ -1,51 +1,38 @@
 import DataLoader from 'dataloader'
 import { Organization } from '../entities/organization'
 import { OrganizationMembership } from '../entities/organizationMembership'
+import { Program } from '../entities/program'
 import { School } from '../entities/school'
 import { SchoolMembership } from '../entities/schoolMembership'
 import { User } from '../entities/user'
 import {
-<<<<<<< HEAD
+    mapProgramToProgramConnectionNode,
+    programSummaryNodeFields,
+} from '../pagination/programsConnection'
+import {
     mapSchoolToSchoolConnectionNode,
     schoolConnectionQuery,
     schoolsConnectionSortingConfig,
 } from '../pagination/schoolsConnection'
 import {
     CoreUserConnectionNode,
+    coreUserConnectionNodeFields,
     mapUserToUserConnectionNode,
     userConnectionSortingConfig,
     usersConnectionQuery,
 } from '../pagination/usersConnection'
+import { AgeRangeConnectionNode } from '../types/graphQL/ageRangeConnectionNode'
 import { BrandingResult } from '../types/graphQL/branding'
+import { GradeSummaryNode } from '../types/graphQL/gradeSummaryNode'
+import { ProgramSummaryNode } from '../types/graphQL/programSummaryNode'
 import { ISchoolsConnectionNode } from '../types/graphQL/schoolsConnectionNode'
+import { SubjectSummaryNode } from '../types/graphQL/subjectSummaryNode'
 import { Lazy } from '../utils/lazyLoading'
 import { IPaginatedResponse } from '../utils/pagination/paginate'
 import {
     childConnectionLoader,
     IChildConnectionDataloaderKey,
 } from './childConnectionLoader'
-=======
-    IUsersConnectionLoaders,
-    orgsForUsers,
-    rolesForUsers,
-    schoolsForUsers,
-} from './usersConnection'
-import {
-    IProgramsConnectionLoaders,
-    IProgramNodeDataLoaders,
-    ageRangesForPrograms,
-    gradesForPrograms,
-    subjectsForPrograms,
-} from './programsConnection'
-import { IGradesConnectionLoaders } from './gradesConnection'
-import {
-    IUserNodeDataLoaders,
-    IUsersLoaders,
-    orgMembershipsForUsers,
-    schoolMembershipsForUsers,
-    usersByIds,
-} from './user'
->>>>>>> f1a38ea2
 import { IClassesConnectionLoaders } from './classesConnection'
 import { NodeDataLoader } from './genericNode'
 import { IGradesConnectionLoaders } from './gradesConnection'
@@ -55,11 +42,17 @@
     organizationForMemberships,
 } from './organization'
 import { IOrganizationsConnectionLoaders } from './organizationsConnection'
-import { IProgramsConnectionLoaders } from './programsConnection'
+import {
+    ageRangesForPrograms,
+    gradesForPrograms,
+    IProgramNodeDataLoaders,
+    IProgramsConnectionLoaders,
+    subjectsForPrograms,
+} from './programsConnection'
 import { ISchoolLoaders, organizationsForSchools, schoolsByIds } from './school'
-<<<<<<< HEAD
 import { ISubjectsConnectionLoaders } from './subjectsConnection'
 import {
+    IUserNodeDataLoaders,
     IUsersLoaders,
     orgMembershipsForUsers,
     schoolMembershipsForUsers,
@@ -71,35 +64,6 @@
     rolesForUsers,
     schoolsForUsers,
 } from './usersConnection'
-
-interface IUserNodeDataLoaders extends Required<IUsersConnectionLoaders> {
-    node?: NodeDataLoader<User, CoreUserConnectionNode>
-}
-=======
-import { NodeDataLoader } from './genericNode'
-import {
-    CoreUserConnectionNode,
-    coreUserConnectionNodeFields,
-    mapUserToUserConnectionNode,
-} from '../pagination/usersConnection'
-import DataLoader from 'dataloader'
-import { User } from '../entities/user'
-import { Lazy } from '../utils/lazyLoading'
-import { OrganizationMembership } from '../entities/organizationMembership'
-import { SchoolMembership } from '../entities/schoolMembership'
-import { BrandingResult } from '../types/graphQL/branding'
-import { Organization } from '../entities/organization'
-import { School } from '../entities/school'
-import { Program } from '../entities/program'
-import {
-    mapProgramToProgramConnectionNode,
-    programSummaryNodeFields,
-} from '../pagination/programsConnection'
-import { ProgramSummaryNode } from '../types/graphQL/programSummaryNode'
-import { AgeRangeConnectionNode } from '../types/graphQL/ageRangeConnectionNode'
-import { GradeSummaryNode } from '../types/graphQL/gradeSummaryNode'
-import { SubjectSummaryNode } from '../types/graphQL/subjectSummaryNode'
->>>>>>> f1a38ea2
 
 export interface IDataLoaders {
     usersConnection?: IUsersConnectionLoaders
@@ -180,11 +144,6 @@
                 })
         ),
         userNode: {
-<<<<<<< HEAD
-            organizations: new DataLoader((keys) => orgsForUsers(keys)),
-            schools: new DataLoader((keys) => schoolsForUsers(keys)),
-            roles: new DataLoader((keys) => rolesForUsers(keys)),
-=======
             node: new Lazy<NodeDataLoader<User, CoreUserConnectionNode>>(
                 () =>
                     new NodeDataLoader(
@@ -194,10 +153,9 @@
                         coreUserConnectionNodeFields
                     )
             ),
-            organizations: new Dataloader((keys) => orgsForUsers(keys)),
-            schools: new Dataloader((keys) => schoolsForUsers(keys)),
-            roles: new Dataloader((keys) => rolesForUsers(keys)),
->>>>>>> f1a38ea2
+            organizations: new DataLoader((keys) => orgsForUsers(keys)),
+            schools: new DataLoader((keys) => schoolsForUsers(keys)),
+            roles: new DataLoader((keys) => rolesForUsers(keys)),
         },
         programsConnection: {
             ageRanges: new Lazy<DataLoader<string, AgeRangeConnectionNode[]>>(
