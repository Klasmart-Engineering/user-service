import DataLoader from 'dataloader'
import { OrganizationOwnership } from '../entities/organizationOwnership'
<<<<<<< HEAD
import { UserSummaryNode } from '../types/graphQL/userSummaryNode'
=======
import { UserSummaryNode } from '../types/graphQL/user'
>>>>>>> 68445ee9

export interface IOrganizationsConnectionLoaders {
    owners?: DataLoader<string, UserSummaryNode[]>
}

export const ownersForOrgs = async (
    organizationIds: readonly string[]
): Promise<UserSummaryNode[][]> => {
    //
    // fetch organization ownerships of all organizations
    // and join on required entities
    //
    const scope = OrganizationOwnership.createQueryBuilder(
        'OrganizationOwnership'
    )
        .select([
            'OrganizationOwnership.organization_id',
            'OrganizationOwnership.user_id',
        ])
        .where('OrganizationOwnership.organization_id IN (:...ids)', {
            ids: organizationIds,
        })

    const ownerships = new Map<string, OrganizationOwnership>(
        (await scope.getMany()).map((ownership) => [
            ownership.organization_id,
            ownership,
        ])
    )

    return organizationIds.map((id) => {
        const ownerUserId = ownerships.get(id)?.user_id
        return ownerUserId ? [{ id: ownerUserId }] : []
    })
}<|MERGE_RESOLUTION|>--- conflicted
+++ resolved
@@ -1,10 +1,6 @@
 import DataLoader from 'dataloader'
 import { OrganizationOwnership } from '../entities/organizationOwnership'
-<<<<<<< HEAD
-import { UserSummaryNode } from '../types/graphQL/userSummaryNode'
-=======
 import { UserSummaryNode } from '../types/graphQL/user'
->>>>>>> 68445ee9
 
 export interface IOrganizationsConnectionLoaders {
     owners?: DataLoader<string, UserSummaryNode[]>
