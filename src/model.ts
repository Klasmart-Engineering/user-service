--- conflicted
+++ resolved
@@ -696,11 +696,7 @@
         return file
     }
 
-<<<<<<< HEAD
     public async uploadGradesFromCSV(
-=======
-    public async uploadRolesFromCSV(
->>>>>>> 57e8014c
         args: any,
         context: Context,
         info: GraphQLResolveInfo
@@ -710,18 +706,29 @@
         }
 
         const { file } = await args.file
-<<<<<<< HEAD
         await createEntityFromCsvWithRollBack(this.connection, file, [
             processGradeFromCSVRow,
             setGradeFromToFields,
         ])
-=======
+
+        return file
+    }
+
+    public async uploadRolesFromCSV(
+        args: any,
+        context: Context,
+        info: GraphQLResolveInfo
+    ) {
+        if (info.operation.operation !== 'mutation') {
+            return null
+        }
+
+        const { file } = await args.file
         await createEntityFromCsvWithRollBack(
             this.connection,
             file,
             processRoleFromCSVRow
         )
->>>>>>> 57e8014c
 
         return file
     }
