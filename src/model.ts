--- conflicted
+++ resolved
@@ -53,10 +53,6 @@
     getWhereClauseFromFilter,
     filterHasProperty,
 } from './utils/pagination/filtering'
-import { UserConnectionNode } from './types/graphQL/userConnectionNode'
-import { OrganizationSummaryNode } from './types/graphQL/organizationSummaryNode'
-import { SchoolSummaryNode } from './types/graphQL/schoolSummaryNode'
-import { RoleSummaryNode } from './types/graphQL/roleSummaryNode'
 
 export class Model {
     public static async create() {
@@ -367,147 +363,6 @@
             cursorTable: 'User',
             cursorColumn: 'user_id',
         })
-<<<<<<< HEAD
-=======
-        for (const edge of data.edges) {
-            const node: UserConnectionNode = edge.node
-            node.id = edge.node.user_id
-            node.givenName = edge.node.given_name
-            node.familyName = edge.node.family_name
-            node.avatar = edge.node.avatar
-            node.status = edge.node.status
-            node.contactInfo = {
-                email: edge.node.email,
-                phone: edge.node.phone,
-            }
-            if (edge.node.alternate_email || edge.node.alternate_phone) {
-                node.alternateContactInfo = {
-                    email: edge.node.alternate_email,
-                    phone: edge.node.alternate_phone,
-                }
-            }
-            const organizations: OrganizationSummaryNode[] = []
-            const organizationsDb = []
-            const roles: RoleSummaryNode[] = []
-            let organizationMemberships
-            // if organization_id is set get only the organization else get all organizations the user belongs to
-            if (
-                filter &&
-                filter.organizationId &&
-                filter.organizationId.operator === 'eq'
-            ) {
-                organizationMemberships = await this.organizationMembershipRepository.find(
-                    {
-                        where: {
-                            user_id: edge.node.user_id,
-                            organization_id: filter.organizationId.value,
-                        },
-                    }
-                )
-            } else {
-                organizationMemberships = await this.organizationMembershipRepository.find(
-                    {
-                        where: { user_id: edge.node.user_id },
-                    }
-                )
-            }
-            for (const membership of organizationMemberships) {
-                const organization = await this.organizationRepository.findOne({
-                    where: { organization_id: membership.organization_id },
-                })
-                organizationsDb.push(organization)
-                organizations.push({
-                    id: organization?.organization_id || '',
-                    name: organization?.organization_name || '',
-                    joinDate: membership.join_timestamp,
-                    userStatus: membership.status,
-                    status: organization?.status,
-                })
-                for (const r of (await membership.roles) || []) {
-                    roles.push({
-                        id: r.role_id,
-                        name: r.role_name,
-                        organizationId: organization?.organization_id,
-                        status: r.status,
-                    })
-                }
-            }
-            node.organizations = organizations
-
-            // if organization_id is set get only the schools that belong to organization and check if user is a member of that school
-            // els get all schools for a user
-            const schools: SchoolSummaryNode[] = []
-            let schoolsDb: School[] = []
-            if (
-                filter &&
-                filter.organizationId &&
-                filter.organizationId.operator === 'eq'
-            ) {
-                const org = organizationsDb[0]
-                schoolsDb = (await Promise.resolve(org?.schools)) || []
-                for (const school of schoolsDb) {
-                    const memberships = await Promise.resolve(
-                        school.memberships
-                    )
-                    const userMembership = memberships?.find(
-                        (membership) => membership.user_id === edge.node.user_id
-                    )
-                    if (userMembership) {
-                        schools.push({
-                            id: school.school_id,
-                            name: school.school_name,
-                            organizationId:
-                                (await school.organization)?.organization_id ||
-                                '',
-                            status: school.status,
-                            userStatus: userMembership.status,
-                        })
-
-                        for (const r of (await userMembership.roles) || []) {
-                            roles.push({
-                                id: r.role_id,
-                                name: r.role_name,
-                                schoolId: userMembership.school_id,
-                                status: r.status,
-                            })
-                        }
-                    }
-                }
-            } else {
-                const schoolMemberships =
-                    (await this.schoolMembershipRepository.find({
-                        where: { user_id: edge.node.user_id },
-                    })) || []
-                for (const schoolMembership of schoolMemberships) {
-                    const school = await Promise.resolve(
-                        schoolMembership.school
-                    )
-                    if (school) {
-                        schools.push({
-                            id: school.school_id,
-                            name: school.school_name,
-                            organizationId:
-                                (await school.organization)?.organization_id ||
-                                '',
-                            status: school.status,
-                            userStatus: schoolMembership.status,
-                        })
-                    }
-                    for (const r of (await schoolMembership.roles) || []) {
-                        roles.push({
-                            id: r.role_id,
-                            name: r.role_name,
-                            schoolId: schoolMembership.school_id,
-                            status: r.status,
-                        })
-                    }
-                }
-            }
-            node.roles = roles
-            node.schools = schools
-        }
-        return data
->>>>>>> 9daeaa23
     }
 
     public async permissionsConnection(
