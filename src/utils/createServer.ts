import { GraphQLFileLoader } from '@graphql-tools/graphql-file-loader'
import { loadTypedefsSync } from '@graphql-tools/load'
import { ApolloServer } from 'apollo-server-express'
import { Context } from '../main'
import { Model } from '../model'
import { checkToken } from '../token'
import { UserPermissions } from '../permissions/userPermissions'
import { IsAdminDirective } from '../directives/isAdmin'
import { IsAuthenticatedDirective } from '../directives/isAuthenticated'
import { IsMIMETypeDirective } from '../directives/isMIMEType'

export const createServer = (model: Model, context?: any) =>
    new ApolloServer({
        typeDefs: loadTypedefsSync('./schema.graphql', {
            loaders: [new GraphQLFileLoader()],
        })[0].document,
        resolvers: {
            Query: {
                me: (_parent, _args, ctx, _info) => model.getMyUser(ctx),
                users: (_parent, _args, ctx, _info) => model.getUsers(),
                user: (_parent, { user_id }, _context, _info) =>
                    model.getUser(user_id),
                my_users: (_parent, _args, ctx, info) =>
                    model.myUsers({}, ctx, info),
                organizations: (_parent, args, _context, _info) =>
                    model.getOrganizations(args),
                organization: (_parent, { organization_id }, _context, _info) =>
                    model.getOrganization(organization_id),
                roles: () => model.getRoles(),
                role: (_parent, args, _context, _info) => model.getRole(args),
                users_v1: (_parent, args, ctx, _info) =>
                    model.v1_getUsers(ctx, args),
                roles_v1: (_parent, args, ctx, _info) =>
                    model.v1_getRoles(ctx, args),
                permissions: (_parent, args, ctx, _info) =>
                    model.getPermissions(ctx, args),
                organizations_v1: (_parent, args, ctx, _info) =>
                    model.v1_getOrganizations(ctx, args),
                class: (_parent, args, _context, _info) => model.getClass(args),
                classes: () => model.getClasses(),
                classes_v1: (_parent, args, ctx, _info) =>
                    model.v1_getClasses(ctx, args),
                school: (_parent, args, _context, _info) =>
                    model.getSchool(args),
                age_range: (_parent, args, ctx, _info) =>
                    model.getAgeRange(args, ctx),
                grade: (_parent, args, ctx, _info) => model.getGrade(args, ctx),
                category: (_parent, args, ctx, _info) =>
                    model.getCategory(args, ctx),
                subcategory: (_parent, args, ctx, _info) =>
                    model.getSubcategory(args, ctx),
                subject: (_parent, args, ctx, _info) =>
                    model.getSubject(args, ctx),
                program: (_parent, args, ctx, _info) =>
                    model.getProgram(args, ctx),
            },
            Mutation: {
                me: (_parent, _args, ctx, _info) => model.getMyUser(ctx),
                user: (_parent, args, _context, _info) => model.setUser(args),
                switch_user: (_parent, args, ctx, info) =>
                    model.switchUser(args, ctx, info),
                newUser: (_parent, args, _context, _info) =>
                    model.newUser(args),
                organization: (_parent, args, _context, _info) =>
                    model.setOrganization(args),
                roles: () => model.getRoles(),
                role: (_parent, args, _context, _info) => model.getRole(args),
                classes: () => model.getClasses(),
                class: (_parent, args, _context, _info) => model.getClass(args),
                school: (_parent, args, _context, _info) =>
                    model.getSchool(args),
                age_range: (_parent, args, ctx, _info) =>
                    model.getAgeRange(args, ctx),
                grade: (_parent, args, ctx, _info) => model.getGrade(args, ctx),
                category: (_parent, args, ctx, _info) =>
                    model.getCategory(args, ctx),
                subcategory: (_parent, args, ctx, _info) =>
                    model.getSubcategory(args, ctx),
                subject: (_parent, args, ctx, _info) =>
                    model.getSubject(args, ctx),
                program: (_parent, args, ctx, _info) =>
                    model.getProgram(args, ctx),
                createOrUpateSystemEntities: (_parent, _args, _ctx, _info) =>
                    model.createOrUpdateSystemEntities(),
<<<<<<< HEAD

                classesCSVFileUpload: (_parent, args) =>
                    model.classesCSVFileUpload(args),
                gradesCSVFileUpload: (_parent, args) =>
                    model.gradesCSVFileUpload(args),
=======
                uploadOrganizationsFromCSV: (_parent, args, ctx, info) =>
                    model.uploadOrganizationsFromCSV(args, ctx, info),
                uploadUsersFromCSV: (_parent, args, ctx, info) =>
                    model.uploadUsersFromCSV(args, ctx, info),
                uploadClassesFromCSV: (_parent, args, ctx, info) =>
                    model.uploadClassesFromCSV(args, ctx, info),
>>>>>>> ecb68b8e
            },
        },
        schemaDirectives: {
            isAdmin: IsAdminDirective,
            isAuthenticated: IsAuthenticatedDirective,
            isMIMEType: IsMIMETypeDirective,
        },
        subscriptions: {
            keepAlive: 1000,
            onConnect: async (
                { authToken, sessionId, req }: any,
                websocket,
                connectionData: any
            ): Promise<Context> => {
                const token = await checkToken(authToken)
                const permissions = new UserPermissions(
                    token && token.id,
                    req.cookies
                )
                return { sessionId, token, websocket, permissions }
            },
        },
        context:
            context ??
            (async ({ res, req, connection }) => {
                if (connection) {
                    return connection.context
                }
                const encodedToken =
                    req.headers.authorization || req.cookies.access
                const token = (await checkToken(encodedToken)) as any
                const permissions = new UserPermissions(token, req.cookies)

                return { token, permissions, res, req }
            }),
        playground: {
            settings: {
                'request.credentials': 'include',
            },
        },
        uploads: false,
    })<|MERGE_RESOLUTION|>--- conflicted
+++ resolved
@@ -82,20 +82,14 @@
                     model.getProgram(args, ctx),
                 createOrUpateSystemEntities: (_parent, _args, _ctx, _info) =>
                     model.createOrUpdateSystemEntities(),
-<<<<<<< HEAD
-
-                classesCSVFileUpload: (_parent, args) =>
-                    model.classesCSVFileUpload(args),
-                gradesCSVFileUpload: (_parent, args) =>
-                    model.gradesCSVFileUpload(args),
-=======
                 uploadOrganizationsFromCSV: (_parent, args, ctx, info) =>
                     model.uploadOrganizationsFromCSV(args, ctx, info),
                 uploadUsersFromCSV: (_parent, args, ctx, info) =>
                     model.uploadUsersFromCSV(args, ctx, info),
                 uploadClassesFromCSV: (_parent, args, ctx, info) =>
                     model.uploadClassesFromCSV(args, ctx, info),
->>>>>>> ecb68b8e
+                uploadGradesFromCSV: (_parent, args) =>
+                    model.uploadGradesFromCSV(args),
             },
         },
         schemaDirectives: {
