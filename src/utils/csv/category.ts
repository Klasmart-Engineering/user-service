import { EntityManager, IsNull } from 'typeorm'
import { Category } from '../../entities/category'
import { Organization } from '../../entities/organization'
import { Subcategory } from '../../entities/subcategory'
import { CategoryRow } from '../../types/csv/categoryRow'
import { CSVError } from '../../types/csv/csvError'
import { addCsvError } from '../csv/csvUtils'
import csvErrorConstants from '../../types/errors/csv/csvErrorConstants'
import { UserPermissions } from '../../permissions/userPermissions'
<<<<<<< HEAD
import { Status } from '../../entities/status'
=======
import { PermissionName } from '../../permissions/permissionNames'
import { customErrors } from '../../types/errors/customError'
>>>>>>> 6269bc09

export const processCategoryFromCSVRow = async (
    manager: EntityManager,
    row: CategoryRow,
    rowNumber: number,
    fileErrors: CSVError[],
    userPermissions: UserPermissions
) => {
    const rowErrors: CSVError[] = []
    let category: Category | null
    let subcategory: Subcategory | null
    let subcategories: Subcategory[] = []
    const { organization_name, category_name, subcategory_name } = row

    if (!organization_name) {
        addCsvError(
            rowErrors,
            csvErrorConstants.ERR_CSV_MISSING_REQUIRED,
            rowNumber,
            'organization_name',
            csvErrorConstants.MSG_ERR_CSV_MISSING_REQUIRED,
            {
                entity: 'organization',
                attribute: 'name',
            }
        )
    }

    if (!category_name) {
        addCsvError(
            rowErrors,
            csvErrorConstants.ERR_CSV_MISSING_REQUIRED,
            rowNumber,
            'category_name',
            csvErrorConstants.MSG_ERR_CSV_MISSING_REQUIRED,
            {
                entity: 'category',
                attribute: 'name',
            }
        )
    }

    // Return if there are any validation errors so that we don't need to waste any DB queries
    if (rowErrors.length > 0) {
        return rowErrors
    }

    const organization = await manager.findOne(Organization, {
        where: { organization_name },
    })

    if (!organization) {
        addCsvError(
            rowErrors,
            csvErrorConstants.ERR_CSV_NONE_EXIST_ENTITY,
            rowNumber,
            'organization_name',
            csvErrorConstants.MSG_ERR_CSV_NONE_EXIST_ENTITY,
            {
                name: organization_name,
                entity: 'organization',
            }
        )
        return rowErrors
    }

    // Is the user authorized to upload categories to this org
    // Uses create-subjects permission in line with CreateCategories root-level mutations due to no other available precedent
    if (
        !(await userPermissions.allowed(
            { organization_ids: [organization.organization_id] },
            PermissionName.create_subjects_20227
        ))
    ) {
        addCsvError(
            rowErrors,
            customErrors.unauthorized_org_upload.code,
            rowNumber,
            'organization_name',
            customErrors.unauthorized_org_upload.message,
            {
                entity: 'category',
                organizationName: organization.organization_name,
            }
        )
        return rowErrors
    }

    if (subcategory_name) {
        subcategory = await manager.findOne(Subcategory, {
            where: { name: subcategory_name },
        })
    } else {
        subcategory = await Subcategory.findOneOrFail({
            where: {
                name: 'None Specified',
                system: true,
                organization: IsNull(),
            },
        })
    }

    if (!subcategory) {
        addCsvError(
            rowErrors,
            csvErrorConstants.ERR_CSV_NONE_EXIST_ENTITY,
            rowNumber,
            'subcategory_name',
            csvErrorConstants.MSG_ERR_CSV_NONE_EXIST_ENTITY,
            {
                name: subcategory_name,
                entity: 'subCategory',
            }
        )
    }

    if (rowErrors.length > 0 || !organization || !subcategory) {
        return rowErrors
    }

    category = await manager.findOne(Category, {
        where: {
            name: category_name,
            status: Status.ACTIVE,
            system: false,
            organization: { organization_id: organization.organization_id },
        },
    })

    if (category) {
        subcategories = (await category.subcategories) || []
        const subcategoryNames = subcategories.map(({ name }) => name)

        if (subcategoryNames.includes(subcategory_name)) {
            addCsvError(
                rowErrors,
                csvErrorConstants.ERR_CSV_DUPLICATE_CHILD_ENTITY,
                rowNumber,
                'subcategory_name',
                csvErrorConstants.MSG_ERR_CSV_DUPLICATE_CHILD_ENTITY,
                {
                    name: subcategory_name,
                    entity: 'subCategory',
                    parent_name: category_name,
                    parent_entity: 'category',
                }
            )

            return rowErrors
        }
    } else {
        category = new Category()
        category.name = category_name
        category.organization = Promise.resolve(organization)
    }

    subcategories.push(subcategory)
    category.subcategories = Promise.resolve(subcategories)

    // never save if there are any errors in the file
    if (fileErrors.length > 0 || rowErrors.length > 0) {
        return rowErrors
    }

    await manager.save(category)

    return rowErrors
}<|MERGE_RESOLUTION|>--- conflicted
+++ resolved
@@ -7,12 +7,9 @@
 import { addCsvError } from '../csv/csvUtils'
 import csvErrorConstants from '../../types/errors/csv/csvErrorConstants'
 import { UserPermissions } from '../../permissions/userPermissions'
-<<<<<<< HEAD
 import { Status } from '../../entities/status'
-=======
 import { PermissionName } from '../../permissions/permissionNames'
 import { customErrors } from '../../types/errors/customError'
->>>>>>> 6269bc09
 
 export const processCategoryFromCSVRow = async (
     manager: EntityManager,
