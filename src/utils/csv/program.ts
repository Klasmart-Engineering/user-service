import { EntityManager, Equal, IsNull } from 'typeorm'
import { AgeRange } from '../../entities/ageRange'
import { Grade } from '../../entities/grade'
import { Organization } from '../../entities/organization'
import { Program } from '../../entities/program'
import { Subject } from '../../entities/subject'
import { ProgramRow } from '../../types/csv/programRow'
import { addCsvError } from '../csv/csvUtils'
import { CSVError } from '../../types/csv/csvError'
import csvErrorConstants from '../../types/errors/csv/csvErrorConstants'
import { UserPermissions } from '../../permissions/userPermissions'
import { validateAgeRanges } from './validations/ageRange'
<<<<<<< HEAD
import { Status } from '../../entities/status'
=======
import { PermissionName } from '../../permissions/permissionNames'
import { customErrors } from '../../types/errors/customError'
>>>>>>> 6269bc09

export const processProgramFromCSVRow = async (
    manager: EntityManager,
    row: ProgramRow,
    rowNumber: number,
    fileErrors: CSVError[],
    userPermissions: UserPermissions
) => {
    const rowErrors: CSVError[] = []
    let ageRange: AgeRange | null
    let grade: Grade | null
    let subject: Subject | null
    let program: Program | null
    let programAgeRanges: AgeRange[] = []
    let programGrades: Grade[] = []
    let programSubjects: Subject[] = []

    const {
        organization_name,
        program_name,
        age_range_high_value,
        age_range_low_value,
        age_range_unit,
        grade_name,
        subject_name,
    } = row
    if (!organization_name) {
        addCsvError(
            rowErrors,
            csvErrorConstants.ERR_CSV_MISSING_REQUIRED,
            rowNumber,
            'organization_name',
            csvErrorConstants.MSG_ERR_CSV_MISSING_REQUIRED,
            {
                entity: 'organization',
                attribute: 'name',
            }
        )
    }

    if (!program_name) {
        addCsvError(
            rowErrors,
            csvErrorConstants.ERR_CSV_MISSING_REQUIRED,
            rowNumber,
            'program_name',
            csvErrorConstants.MSG_ERR_CSV_MISSING_REQUIRED,
            {
                entity: 'program',
                attribute: 'name',
            }
        )
    }

    validateAgeRanges(
        rowErrors,
        rowNumber,
        age_range_low_value,
        age_range_high_value,
        age_range_unit
    )

    // Return if there are any validation errors so that we don't need to waste any DB queries
    if (rowErrors.length > 0) {
        return rowErrors
    }

    const organization = await manager.findOne(Organization, {
        where: { organization_name },
    })

    if (!organization) {
        addCsvError(
            rowErrors,
            csvErrorConstants.ERR_CSV_NONE_EXIST_ENTITY,
            rowNumber,
            'organization_name',
            csvErrorConstants.MSG_ERR_CSV_NONE_EXIST_ENTITY,
            {
                name: organization_name,
                entity: 'organization',
            }
        )

        return rowErrors
    }

    // Is the user authorized to upload programs to this org
    if (
        !(await userPermissions.allowed(
            { organization_ids: [organization.organization_id] },
            PermissionName.create_program_20221
        ))
    ) {
        addCsvError(
            rowErrors,
            customErrors.unauthorized_org_upload.code,
            rowNumber,
            'organization_name',
            customErrors.unauthorized_org_upload.message,
            {
                entity: 'program',
                organizationName: organization.organization_name,
            }
        )
        return rowErrors
    }

    const ageRangeName = `${age_range_low_value} - ${age_range_high_value} ${age_range_unit}(s)`
    if (!age_range_low_value && !age_range_high_value && !age_range_unit) {
        ageRange = await manager.findOneOrFail(AgeRange, {
            where: {
                name: 'None Specified',
                system: true,
                status: Status.ACTIVE,
                organization: IsNull(),
            },
        })
    } else {
        ageRange = await manager.findOne(AgeRange, {
            where: [
                {
                    name: ageRangeName,
                    low_value: Number(age_range_low_value),
                    high_value: Number(age_range_high_value),
                    high_value_unit: age_range_unit,
                    low_value_unit: age_range_unit,
                    system: false,
                    status: Status.ACTIVE,
                    organization: Equal(organization),
                },
                {
                    name: ageRangeName,
                    low_value: Number(age_range_low_value),
                    high_value: Number(age_range_high_value),
                    high_value_unit: age_range_unit,
                    low_value_unit: age_range_unit,
                    system: true,
                    status: Status.ACTIVE,
                    organization: IsNull(),
                },
            ],
        })
    }

    if (!ageRange) {
        addCsvError(
            rowErrors,
            csvErrorConstants.ERR_CSV_NONE_EXIST_CHILD_ENTITY,
            rowNumber,
            'age_range_low_value, age_range_high_value, age_range_unit',
            csvErrorConstants.MSG_ERR_CSV_NONE_EXIST_CHILD_ENTITY,
            {
                entity: 'ageRange',
                name: ageRangeName,
                parent_entity: 'organization',
                parent_name: organization_name,
            }
        )
    }

    if (!grade_name) {
        grade = await manager.findOneOrFail(Grade, {
            where: {
                name: 'None Specified',
                system: true,
                status: Status.ACTIVE,
                organization: IsNull(),
            },
        })
    } else {
        grade = await manager.findOne(Grade, {
            where: {
                name: grade_name,
                system: false,
                status: Status.ACTIVE,
                organization: Equal(organization),
            },
        })
    }

    if (!grade) {
        addCsvError(
            rowErrors,
            csvErrorConstants.ERR_CSV_NONE_EXIST_CHILD_ENTITY,
            rowNumber,
            'grade_name',
            csvErrorConstants.MSG_ERR_CSV_NONE_EXIST_CHILD_ENTITY,
            {
                entity: 'grade',
                name: grade_name,
                parent_entity: 'organization',
                parent_name: organization_name,
            }
        )
    }

    if (!subject_name) {
        subject = await manager.findOneOrFail(Subject, {
            where: {
                name: 'None Specified',
                system: true,
                status: Status.ACTIVE,
                organization: IsNull(),
            },
        })
    } else {
        subject = await manager.findOne(Subject, {
            where: {
                name: subject_name,
                system: false,
                status: Status.ACTIVE,
                organization: Equal(organization),
            },
        })
    }

    if (!subject) {
        addCsvError(
            rowErrors,
            csvErrorConstants.ERR_CSV_NONE_EXIST_CHILD_ENTITY,
            rowNumber,
            'subject_name',
            csvErrorConstants.MSG_ERR_CSV_NONE_EXIST_CHILD_ENTITY,
            {
                entity: 'subject',
                name: subject_name,
                parent_entity: 'organization',
                parent_name: organization_name,
            }
        )
    }

    if (fileErrors.length > 0 || !ageRange || !grade || !subject) {
        return rowErrors
    }

    program = await manager.findOne(Program, {
        where: {
            name: program_name,
            system: false,
            status: Status.ACTIVE,
            organization: { organization_id: organization.organization_id },
        },
    })

    if (program) {
        programAgeRanges = (await program.age_ranges) || []
        const ageRangeNames = programAgeRanges.map(({ name }) => name)

        if (ageRangeNames.includes(ageRangeName)) {
            addCsvError(
                rowErrors,
                csvErrorConstants.ERR_CSV_DUPLICATE_CHILD_ENTITY,
                rowNumber,
                'age_range_low_value, age_range_high_value, age_range_unit',
                csvErrorConstants.MSG_ERR_CSV_DUPLICATE_CHILD_ENTITY,
                {
                    entity: 'ageRange',
                    name: ageRangeName,
                    parent_entity: 'program',
                    parent_name: program.name,
                }
            )

            return rowErrors
        }

        programGrades = (await program.grades) || []
        const gradeNames = programGrades.map(({ name }) => name)

        if (gradeNames.includes(grade_name)) {
            addCsvError(
                rowErrors,
                csvErrorConstants.ERR_CSV_DUPLICATE_CHILD_ENTITY,
                rowNumber,
                'grade_name',
                csvErrorConstants.MSG_ERR_CSV_DUPLICATE_CHILD_ENTITY,
                {
                    entity: 'grade',
                    name: grade_name,
                    parent_entity: 'program',
                    parent_name: program.name,
                }
            )

            return rowErrors
        }

        programSubjects = (await program.subjects) || []
        const subjectNames = programSubjects.map(({ name }) => name)

        if (subjectNames.includes(subject_name)) {
            addCsvError(
                rowErrors,
                csvErrorConstants.ERR_CSV_DUPLICATE_CHILD_ENTITY,
                rowNumber,
                'subject_name',
                csvErrorConstants.MSG_ERR_CSV_DUPLICATE_CHILD_ENTITY,
                {
                    entity: 'subject',
                    name: subject_name,
                    parent_entity: 'program',
                    parent_name: program.name,
                }
            )

            return rowErrors
        }
    } else {
        program = new Program()
        program.name = program_name
        program.organization = Promise.resolve(organization)
    }

    // never save if there are any errors in the file
    if (fileErrors.length > 0 || rowErrors.length > 0) {
        return rowErrors
    }

    programAgeRanges.push(ageRange)
    programGrades.push(grade)
    programSubjects.push(subject)

    program.age_ranges = Promise.resolve(programAgeRanges)
    program.grades = Promise.resolve(programGrades)
    program.subjects = Promise.resolve(programSubjects)

    await manager.save(program)

    return rowErrors
}<|MERGE_RESOLUTION|>--- conflicted
+++ resolved
@@ -10,12 +10,9 @@
 import csvErrorConstants from '../../types/errors/csv/csvErrorConstants'
 import { UserPermissions } from '../../permissions/userPermissions'
 import { validateAgeRanges } from './validations/ageRange'
-<<<<<<< HEAD
 import { Status } from '../../entities/status'
-=======
 import { PermissionName } from '../../permissions/permissionNames'
 import { customErrors } from '../../types/errors/customError'
->>>>>>> 6269bc09
 
 export const processProgramFromCSVRow = async (
     manager: EntityManager,
