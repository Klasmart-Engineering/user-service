import { User } from '../../entities/user'
import {
    CreateUserInput,
    UpdateUserInput,
    UserContactInfo,
} from '../../types/graphQL/user'
import clean from '../clean'

export type ConflictingUserKey = {
    givenName?: string
    familyName?: string
    username?: string
    email?: string
    phone?: string
}

export type OrganizationMembershipKey = {
    organizationId: string
    userId: string
}

/**
 * Transforms the given CreateUserInput in a ConflictingUserKey
 */
export function createUserInputToConflictingUserKey(
    input: CreateUserInput
): ConflictingUserKey {
    const { givenName, familyName, username, contactInfo } = input
    return {
        givenName,
        familyName,
        username: username || undefined,
        email: contactInfo?.email || undefined,
        phone: contactInfo?.phone || undefined,
    }
}

/**
 * Transforms the given UpdateUserInput in a ConflictingUserKey
 */
export function updateUserInputToConflictingUserKey(
    input: UpdateUserInput,
    usersMap: Map<string, User>
): ConflictingUserKey {
    const { id, givenName, familyName, username, email, phone } = input
    const user = usersMap.get(id)
    return {
<<<<<<< HEAD
        givenName: givenName || user?.given_name || '',
        familyName: familyName || user?.family_name || '',
=======
        givenName: givenName || user?.given_name,
        familyName: familyName || user?.family_name,
>>>>>>> f8836fe5
        username: username || user?.username,
        email: email || user?.email,
        phone: phone || user?.phone,
    }
}

/**
 * Builds a ConflictingUserKey taking the transformed CreateUserInput.
 * This key is built taking givenName, familyName and the first existing value of the following fields in that order: (username, email, phone)
 */
export function buildConflictingUserKey(
    inputValues: ConflictingUserKey
): ConflictingUserKey {
    const { givenName, familyName, username, email, phone } = inputValues
    const key = {
        givenName,
        familyName,
        ...addIdentifierToKey(username, email, phone),
    }

    return key
}

/**
 * Returns in an Object like format the first value found between (username, email, phone)
 */
export function addIdentifierToKey(
    username?: string,
    email?: string,
    phone?: string
) {
    if (username) return { username }
    else if (email) return { email }
    else if (phone) return { phone }
}

/**
 * Uses the same "clean.xxxx()" calls as the csv functions do
 */
export function cleanCreateUserInput(cui: CreateUserInput): CreateUserInput {
    const ci: UserContactInfo | undefined = cui.contactInfo
        ? {
              email: clean.email(cui.contactInfo.email),
              // don't throw errors as they will of already been
              // found by validation but this code runs before we return them
              phone: clean.phone(cui.contactInfo.phone, false),
          }
        : undefined

    const cleanCui: CreateUserInput = {
        givenName: cui.givenName,
        familyName: cui.familyName,
        contactInfo: ci,
        gender: cui.gender,
        dateOfBirth: clean.dateOfBirth(cui.dateOfBirth),
        username: cui.username,
        alternateEmail: clean.email(cui.alternateEmail),
        // don't throw errors as they will of already been
        // found by validation but this code runs before we return them
        alternatePhone: clean.phone(cui.alternatePhone, false),
    }
    return cleanCui
}

/**
 * Normalizes and clean the input fields using the "clean.xxxx()" calls
 */
export function cleanUpdateUserInput(uui: UpdateUserInput): UpdateUserInput {
    const cleanUui: UpdateUserInput = {
        id: uui.id,
        email: clean.email(uui.email) || undefined,
        // don't throw errors as they will of already been
        // found by validation but this code runs before we return them
        phone: clean.phone(uui.phone, false) || undefined,
        givenName: uui.givenName,
        familyName: uui.familyName,
        gender: uui.gender,
        username: uui.username,
        dateOfBirth: clean.dateOfBirth(uui.dateOfBirth),
        alternateEmail: clean.email(uui.alternateEmail) || undefined,
        // don't throw errors as they will of already been
        // found by validation but this code runs before we return them
        alternatePhone: clean.phone(uui.alternatePhone, false) || undefined,
        avatar: uui.avatar,
        primaryUser: uui.primaryUser,
    }
    return cleanUui
}<|MERGE_RESOLUTION|>--- conflicted
+++ resolved
@@ -45,13 +45,8 @@
     const { id, givenName, familyName, username, email, phone } = input
     const user = usersMap.get(id)
     return {
-<<<<<<< HEAD
-        givenName: givenName || user?.given_name || '',
-        familyName: familyName || user?.family_name || '',
-=======
         givenName: givenName || user?.given_name,
         familyName: familyName || user?.family_name,
->>>>>>> f8836fe5
         username: username || user?.username,
         email: email || user?.email,
         phone: phone || user?.phone,
