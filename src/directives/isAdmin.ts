--- conflicted
+++ resolved
@@ -132,11 +132,7 @@
     if (!permissions.isAdmin && scope) {
         switch (entity) {
             case 'organization':
-<<<<<<< HEAD
-                nonAdminOrganizationScope(
-=======
                 await nonAdminOrganizationScope(
->>>>>>> 68445ee9
                     scope as SelectQueryBuilder<Organization>,
                     permissions
                 )
@@ -148,61 +144,37 @@
                 )
                 break
             case 'ageRange':
-<<<<<<< HEAD
-                nonAdminAgeRangeScope(
-=======
                 await nonAdminAgeRangeScope(
->>>>>>> 68445ee9
                     scope as SelectQueryBuilder<AgeRange>,
                     permissions
                 )
                 break
             case 'grade':
-<<<<<<< HEAD
-                nonAdminGradeScope(
-=======
                 await nonAdminGradeScope(
->>>>>>> 68445ee9
                     scope as SelectQueryBuilder<Grade>,
                     permissions
                 )
                 break
             case 'category':
-<<<<<<< HEAD
-                nonAdminCategoryScope(
-=======
                 await nonAdminCategoryScope(
->>>>>>> 68445ee9
                     scope as SelectQueryBuilder<Category>,
                     permissions
                 )
                 break
             case 'subcategory':
-<<<<<<< HEAD
-                nonAdminSubcategoryScope(
-=======
                 await nonAdminSubcategoryScope(
->>>>>>> 68445ee9
                     scope as SelectQueryBuilder<Subcategory>,
                     permissions
                 )
                 break
             case 'subject':
-<<<<<<< HEAD
-                nonAdminSubjectScope(
-=======
                 await nonAdminSubjectScope(
->>>>>>> 68445ee9
                     scope as SelectQueryBuilder<Subject>,
                     permissions
                 )
                 break
             case 'program':
-<<<<<<< HEAD
-                nonAdminProgramScope(
-=======
                 await nonAdminProgramScope(
->>>>>>> 68445ee9
                     scope as SelectQueryBuilder<Program>,
                     permissions
                 )
