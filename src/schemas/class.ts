--- conflicted
+++ resolved
@@ -275,9 +275,6 @@
                 class: (_parent, args, ctx, _info) => model.getClass(args, ctx),
                 classes: (_parent, _args, ctx) => model.getClasses(ctx),
                 classesConnection: (_parent, args, ctx: Context, info) => {
-<<<<<<< HEAD
-                    return model.classesConnection(_parent, info, args )
-=======
                     // Add dataloaders for the usersConnection
                     // TODO remove once corresponding child connections have been created
                     ctx.loaders.usersConnection = {
@@ -290,7 +287,7 @@
                         roles: new Dataloader((keys) => rolesForUsers(keys)),
                     }
                     return model.classesConnection(info, args)
->>>>>>> b835becf
+                    return model.classesConnection(_parent, info, args )
                 },
                 classNode: (_parent, args, ctx: Context) => {
                     // Add dataloaders for the usersConnection
