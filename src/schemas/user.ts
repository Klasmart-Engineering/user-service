import Dataloader from 'dataloader'
import { GraphQLResolveInfo } from 'graphql'
import gql from 'graphql-tag'
import { SelectQueryBuilder } from 'typeorm'
import { GraphQLSchemaModule } from '../types/schemaModule'
import { User } from '../entities/user'
import { IChildConnectionDataloaderKey } from '../loaders/childConnectionLoader'
import { IDataLoaders } from '../loaders/setup'
import {
    orgsForUsers,
    rolesForUsers,
    schoolsForUsers,
} from '../loaders/usersConnection'
import { Context } from '../main'
import { Model } from '../model'
import { createEntityScope } from '../directives/isAdmin'
import { CoreUserConnectionNode } from '../pagination/usersConnection'
import { UserConnectionNode } from '../types/graphQL/user'
import { IChildPaginationArgs } from '../utils/pagination/paginate'
import { findTotalCountInPaginationEndpoints } from '../utils/graphql'
import {
    addOrganizationRolesToUsers,
    removeOrganizationRolesFromUsers,
} from '../resolvers/user'
import { createUsers } from '../resolvers/user'

const typeDefs = gql`
    extend type Mutation {
        addOrganizationRolesToUsers(
            input: [AddOrganizationRolesToUserInput!]!
        ): UsersMutationResult
        removeOrganizationRolesFromUsers(
            input: [RemoveOrganizationRolesFromUserInput!]!
        ): UsersMutationResult
        me: User
        user(
            user_id: ID!
            given_name: String
            family_name: String
            email: String
            phone: String
            avatar: String
            date_of_birth: String
            username: String
            alternate_email: String
            alternate_phone: String
            gender: String
        ): User
        newUser(
            given_name: String
            family_name: String
            email: String
            phone: String
            avatar: String
            date_of_birth: String
            username: String
            gender: String
        ): User @deprecated(reason: "Use the inviteUser() method")
        switch_user(user_id: ID!): User
            @deprecated(reason: "Moved to auth service")
        uploadUsersFromCSV(file: Upload!, isDryRun: Boolean): File
            @isMIMEType(mimetype: "text/csv")
<<<<<<< HEAD
        mergeUsers(input: [MergeUserInput!]!): UsersMutationResult
    }
    
    # Mutation inputs
    input MergeUserInput {
        targetId: ID!
        sourceId: ID!
    }

    # Mutation outputs
    type UsersMutationResult {
        users: [UserConnectionNode!]!
=======
        createUsers(input: [CreateUserInput!]!): UsersMutationResult
    }

    # Definitions related to mutations

    input AddOrganizationRolesToUserInput {
        userId: ID!
        organizationId: ID!
        roleIds: [ID!]!
    }

    input RemoveOrganizationRolesFromUserInput {
        userId: ID!
        organizationId: ID!
        roleIds: [ID!]!
>>>>>>> 16e47523
    }

    # pagination extension types start here
    type UsersConnectionResponse implements iConnectionResponse {
        totalCount: Int
        pageInfo: ConnectionPageInfo
        edges: [UsersConnectionEdge]
    }

    type UsersConnectionEdge implements iConnectionEdge {
        cursor: String
        node: UserConnectionNode
    }

    # Mutation inputs

    input CreateUserInput {
        givenName: String!
        familyName: String!
        contactInfo: ContactInfoInput!
        dateOfBirth: String
        username: String
        gender: String!
        shortcode: String
        alternateEmail: String
        alternatePhone: String
    }

    input ContactInfoInput {
        email: String
        phone: String
    }

    # Mutation outputs

    type UsersMutationResult {
        users: [UserConnectionNode!]!
    }

    # pagination extension types end here

    enum UserSortBy {
        givenName
        familyName
    }

    input UserSortInput {
        field: [UserSortBy!]!
        order: SortOrder!
    }

    input UserFilter {
        # table columns
        userId: UUIDFilter
        userStatus: StringFilter
        givenName: StringFilter
        familyName: StringFilter
        avatar: StringFilter
        email: StringFilter
        phone: StringFilter

        # joined columns
        organizationId: UUIDFilter
        roleId: UUIDFilter
        schoolId: UUIDExclusiveFilter
        organizationUserStatus: StringFilter
        classId: UUIDExclusiveFilter

        AND: [UserFilter!]
        OR: [UserFilter!]
    }

    type UserConnectionNode @key(fields: "id") {
        id: ID!
        givenName: String
        familyName: String
        avatar: String
        contactInfo: ContactInfo!
        alternateContactInfo: ContactInfo
        organizations: [OrganizationSummaryNode!]
            @deprecated(
                reason: "Sunset Date: 31/01/22 Details: https://calmisland.atlassian.net/l/c/7Ry00nhw"
            )

        organizationMembershipsConnection(
            count: PageSize
            cursor: String
            filter: OrganizationMembershipFilter
            sort: OrganizationMembershipSortBy
            direction: ConnectionDirection
        ): OrganizationMembershipsConnectionResponse

        classesStudyingConnection(
            count: PageSize
            cursor: String
            direction: ConnectionDirection
            filter: ClassFilter
            sort: ClassSortInput
        ): ClassesConnectionResponse

        classesTeachingConnection(
            count: PageSize
            cursor: String
            direction: ConnectionDirection
            filter: ClassFilter
            sort: ClassSortInput
        ): ClassesConnectionResponse

        roles: [RoleSummaryNode!]
        schools: [SchoolSummaryNode!]
        status: Status!
        dateOfBirth: String
        gender: String

        schoolMembershipsConnection(
            count: PageSize
            cursor: String
            direction: ConnectionDirection
            filter: SchoolMembershipFilter
            sort: SchoolMembershipSortInput
        ): SchoolMembershipsConnectionResponse
    }

    type ContactInfo {
        email: String
        phone: String
    }

    type OrganizationSummaryNode {
        id: ID!
        name: String
        joinDate: Date
        userStatus: Status
        status: Status
        userShortCode: String
    }

    type RoleSummaryNode {
        id: ID!
        name: String
        organizationId: String
        schoolId: String
        status: Status
    }

    type SchoolSummaryNode {
        id: ID!
        name: String
        organizationId: String
        status: Status
        userStatus: Status
    }

    extend type Query {
        me: User
            @deprecated(
                reason: "Use myUser.node. Details: https://calmisland.atlassian.net/wiki/spaces/ATZ/pages/2437513558"
            )
        user(user_id: ID!): User
            @deprecated(
                reason: "Sunset Date: 08/02/2022 Details: https://calmisland.atlassian.net/wiki/spaces/ATZ/pages/2427683554"
            )
        userNode(id: ID!): UserConnectionNode @isAdmin(entity: "user")
        usersConnection(
            direction: ConnectionDirection!
            directionArgs: ConnectionsDirectionArgs
            filter: UserFilter
            sort: UserSortInput
        ): UsersConnectionResponse @isAdmin(entity: "user")
        users: [User] @deprecated(reason: "Unused")
        my_users: [User!]
            @deprecated(
                reason: "Use myUser.profiles. Details: https://calmisland.atlassian.net/wiki/spaces/ATZ/pages/2437513558"
            )
    }

    type User @key(fields: "user_id") {
        user_id: ID!

        #properties
        user_name: String @deprecated(reason: "Use 'full_name'.")
        full_name: String
        given_name: String
        family_name: String
        email: String
        phone: String
        date_of_birth: String
        avatar: String
        username: String
        primary: Boolean
        alternate_email: String
        alternate_phone: String
        gender: String
        #connections
        """
        'my_organization' is the Organization that this user has created
        """
        my_organization: Organization
            @deprecated(reason: "Use 'organization_ownerships'.")
        organization_ownerships: [OrganizationOwnership]
        memberships: [OrganizationMembership]
        membership(organization_id: ID!): OrganizationMembership

        school_memberships: [SchoolMembership]
        school_membership(school_id: ID!): SchoolMembership

        classesTeaching: [Class]
        classesStudying: [Class]

        #query
        organizationsWithPermission(
            permission_name: String!
        ): [OrganizationMembership]
        schoolsWithPermission(permission_name: String!): [SchoolMembership]
        subjectsTeaching: [Subject] @isAdmin(entity: "subject")

        #mutations
        set(
            given_name: String
            family_name: String
            email: String
            phone: String
            username: String
            date_of_birth: String
            gender: String
            avatar: String
            alternate_email: String
            alternate_phone: String
        ): User
        createOrganization(
            organization_name: String
            email: String # Not being used in resolver.
            address1: String
            address2: String
            phone: String
            shortCode: String
        ): Organization
        merge(other_id: String): User
        addOrganization(organization_id: ID!): OrganizationMembership
            @deprecated(
                reason: "Sunset Date: 01/02/22 Details: https://calmisland.atlassian.net/wiki/spaces/ATZ/pages/2419261457/"
            )
        addSchool(school_id: ID!): SchoolMembership
        setPrimary(_: Int): Boolean @isAdmin(entity: "user")
    }
`

export default function getDefault(
    model: Model,
    context?: Context
): GraphQLSchemaModule {
    return {
        typeDefs,
        resolvers: {
            UserConnectionNode: {
                organizations: async (
                    user: UserConnectionNode,
                    args: Record<string, unknown>,
                    ctx: Context,
                    info
                ) => {
                    return info.path.prev?.key === 'userNode'
                        ? ctx.loaders.userNode.organizations.load(user.id)
                        : ctx.loaders.usersConnection?.organizations?.load(
                              user.id
                          )
                },
                organizationMembershipsConnection: organizationMembershipsConnectionResolver,
                schools: async (
                    user: UserConnectionNode,
                    args: Record<string, unknown>,
                    ctx: Context,
                    info
                ) => {
                    return info.path.prev?.key === 'userNode'
                        ? ctx.loaders.userNode.schools.load(user.id)
                        : ctx.loaders.usersConnection?.schools?.load(user.id)
                },
                roles: async (
                    user: UserConnectionNode,
                    args: Record<string, unknown>,
                    ctx: Context,
                    info
                ) => {
                    return info.path.prev?.key === 'userNode'
                        ? ctx.loaders.userNode.roles.load(user.id)
                        : ctx.loaders.usersConnection?.roles?.load(user.id)
                },

                classesStudyingConnection: classesStudyingConnectionResolver,
                classesTeachingConnection: classesTeachingConnectionResolver,
                schoolMembershipsConnection: schoolMembershipsConnectionResolver,
                __resolveReference: async (userRef, ctx: Context) => {
                    const scope = (await createEntityScope({
                        permissions: ctx.permissions,
                        entity: 'user',
                    })) as SelectQueryBuilder<User>
                    const args = {
                        id: userRef.id,
                        scope,
                    }
                    return ctx.loaders.userNode.node.instance.load(args)
                },
            },
            Mutation: {
                me: (_parent, _args, ctx: Context, _info) =>
                    model.getMyUser(ctx.token),
                user: (_parent, args, _context, _info) => model.setUser(args),
                switch_user: (_parent, args, ctx, info) => {
                    throw new Error('Deprecated')
                },
                newUser: (_parent, args, _context, _info) =>
                    model.newUser(args),
                uploadUsersFromCSV: (_parent, args, ctx, info) =>
                    model.uploadUsersFromCSV(args, ctx, info),
                addOrganizationRolesToUsers: (_parent, args, ctx, _info) =>
                    addOrganizationRolesToUsers(args, ctx),
                removeOrganizationRolesFromUsers: (_parent, args, ctx, _info) =>
                    removeOrganizationRolesFromUsers(args, ctx),

                createUsers: (_parent, args, ctx, _info) =>
                    createUsers(args, ctx),
            },
            Query: {
                me: (_, _args, ctx: Context, _info) =>
                    model.getMyUser(ctx.token),
                usersConnection: (_parent, args, ctx: Context, info) => {
                    // Regenerate the loaders on every resolution, because the `args.filter`
                    // may be different
                    // In theory we could store `args.filter` and check for deep equality, but this is overcomplicating things
                    ctx.loaders.usersConnection = {
                        organizations: new Dataloader((keys) =>
                            orgsForUsers(keys, args.filter)
                        ),
                        schools: new Dataloader((keys) =>
                            schoolsForUsers(keys, args.filter)
                        ),
                        roles: new Dataloader((keys) =>
                            rolesForUsers(keys, args.filter)
                        ),
                    }
                    return model.usersConnection(ctx, info, args)
                },
                userNode: (_parent, args, ctx: Context) => {
                    return ctx.loaders.userNode.node.instance.load(args)
                },
                users: (_parent, _args, ctx, _info) => [],
                user: (_parent, { user_id }, ctx: Context, _info) => {
                    return ctx.loaders.user.user.instance.load(user_id)
                },
                my_users: (_parent, _args, ctx: Context, info) =>
                    model.myUsers(ctx.token),
            },
            User: {
                memberships: (user: User, _args, ctx: Context, info) => {
                    return ctx.loaders.user.orgMemberships.instance.load(
                        user.user_id
                    )
                },
                school_memberships: (user: User, _args, ctx: Context, info) => {
                    return ctx.loaders.user.schoolMemberships.instance.load(
                        user.user_id
                    )
                },
                __resolveReference: (userRef) => model.getUser(userRef.user_id),
            },
        },
    }
}

export async function classesStudyingConnectionResolver(
    user: UserConnectionNode,
    args: Record<string, unknown>,
    ctx: Context,
    info: Pick<GraphQLResolveInfo, 'fieldNodes'>
) {
    const includeTotalCount = findTotalCountInPaginationEndpoints(info)
    return classesStudyingConnection(user, args, ctx.loaders, includeTotalCount)
}

export async function classesStudyingConnection(
    user: Pick<UserConnectionNode, 'id'>,
    args: IChildPaginationArgs,
    loaders: IDataLoaders,
    includeTotalCount: boolean
) {
    return loaders.classesConnectionChild.instance.load({
        args,
        includeTotalCount: includeTotalCount,
        parent: {
            id: user.id,
            filterKey: 'studentId',
            pivot: '"Student"."user_id"',
        },
    })
}

export async function classesTeachingConnectionResolver(
    user: UserConnectionNode,
    args: Record<string, unknown>,
    ctx: Context,
    info: Pick<GraphQLResolveInfo, 'fieldNodes'>
) {
    const includeTotalCount = findTotalCountInPaginationEndpoints(info)
    return classesTeachingConnection(user, args, ctx.loaders, includeTotalCount)
}

export async function classesTeachingConnection(
    user: Pick<UserConnectionNode, 'id'>,
    args: IChildPaginationArgs,
    loaders: IDataLoaders,
    includeTotalCount: boolean
) {
    return loaders.classesConnectionChild.instance.load({
        args,
        includeTotalCount: includeTotalCount,
        parent: {
            id: user.id,
            filterKey: 'teacherId',
            pivot: '"Teacher"."user_id"',
        },
    })
}
export async function organizationMembershipsConnectionResolver(
    user: Pick<CoreUserConnectionNode, 'id'>,
    args: IChildPaginationArgs,
    ctx: Pick<Context, 'loaders'>,
    info: Pick<GraphQLResolveInfo, 'fieldNodes'>
) {
    const includeTotalCount = findTotalCountInPaginationEndpoints(info)
    return loadOrganizationMembershipsForUser(
        ctx,
        user.id,
        args,
        includeTotalCount
    )
}

export async function loadOrganizationMembershipsForUser(
    context: Pick<Context, 'loaders'>,
    userId: CoreUserConnectionNode['id'],
    args: IChildPaginationArgs = {},
    includeTotalCount = false
) {
    const key: IChildConnectionDataloaderKey = {
        args,
        includeTotalCount,
        parent: {
            id: userId,
            filterKey: 'userId',
            pivot: '"OrganizationMembership"."user_id"',
        },
    }
    return context.loaders.organizationMembershipsConnectionChild.instance.load(
        key
    )
}

export async function schoolMembershipsConnectionResolver(
    user: Pick<UserConnectionNode, 'id'>,
    args: IChildPaginationArgs,
    ctx: Pick<Context, 'loaders'>,
    info: Pick<GraphQLResolveInfo, 'fieldNodes'>
) {
    const includeTotalCount = findTotalCountInPaginationEndpoints(info)
    return loadSchoolMembershipsForUser(ctx, user.id, args, includeTotalCount)
}

export async function loadSchoolMembershipsForUser(
    context: Pick<Context, 'loaders'>,
    userId: UserConnectionNode['id'],
    args: IChildPaginationArgs = {},
    includeTotalCount = true
) {
    const key: IChildConnectionDataloaderKey = {
        args,
        includeTotalCount,
        parent: {
            id: userId,
            filterKey: 'userId',
            pivot: '"SchoolMembership"."user_id"',
        },
    }

    return context.loaders.schoolMembershipsConnectionChild.instance.load(key)
}<|MERGE_RESOLUTION|>--- conflicted
+++ resolved
@@ -60,8 +60,7 @@
             @deprecated(reason: "Moved to auth service")
         uploadUsersFromCSV(file: Upload!, isDryRun: Boolean): File
             @isMIMEType(mimetype: "text/csv")
-<<<<<<< HEAD
-        mergeUsers(input: [MergeUserInput!]!): UsersMutationResult
+        createUsers(input: [CreateUserInput!]!): UsersMutationResult
     }
     
     # Mutation inputs
@@ -70,13 +69,6 @@
         sourceId: ID!
     }
 
-    # Mutation outputs
-    type UsersMutationResult {
-        users: [UserConnectionNode!]!
-=======
-        createUsers(input: [CreateUserInput!]!): UsersMutationResult
-    }
-
     # Definitions related to mutations
 
     input AddOrganizationRolesToUserInput {
@@ -89,7 +81,6 @@
         userId: ID!
         organizationId: ID!
         roleIds: [ID!]!
->>>>>>> 16e47523
     }
 
     # pagination extension types start here
