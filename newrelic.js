/* eslint-env node */
// Documentation: https://docs.newrelic.com/docs/agents/nodejs-agent/installation-configuration/nodejs-agent-configuration/

// NB: @env NEW_RELIC_LICENSE_KEY and @env NEW_RELIC_APP_NAME should be set in the environment

exports.config = {
    /**
     * Should be overriden per deployment with @env NEW_RELIC_APP_NAME
     * This is here to provide a more useful default than New Relic's default of `My Application`
     */
    app_name: ['user-service_default'],
    distributed_tracing: {
        enabled: true,
    },
    logging: {
        level: 'info',
    },
    allow_all_headers: true,
    attributes: {
        exclude: [
            'request.headers.cookie',
            'request.headers.authorization',
            'request.headers.proxyAuthorization',
            'request.headers.setCookie*',
            'request.headers.x*',
            'response.headers.cookie',
            'response.headers.authorization',
            'response.headers.proxyAuthorization',
            'response.headers.setCookie*',
            'response.headers.x*',
        ],
    },

    transaction_tracer: {
<<<<<<< HEAD
        attributes: {
            enabled: true,
    },
    record_sql: 'raw',    
=======
        enabled: true,
        record_sql: 'raw',    
>>>>>>> 62c29847
    },
    slow_sql: {
        enabled: true
    },
}<|MERGE_RESOLUTION|>--- conflicted
+++ resolved
@@ -32,15 +32,10 @@
     },
 
     transaction_tracer: {
-<<<<<<< HEAD
         attributes: {
             enabled: true,
     },
     record_sql: 'raw',    
-=======
-        enabled: true,
-        record_sql: 'raw',    
->>>>>>> 62c29847
     },
     slow_sql: {
         enabled: true
